/**
 * Licensed to the Apache Software Foundation (ASF) under one
 * or more contributor license agreements.  See the NOTICE file
 * distributed with this work for additional information
 * regarding copyright ownership.  The ASF licenses this file
 * to you under the Apache License, Version 2.0 (the
 * "License"); you may not use this file except in compliance
 * with the License.  You may obtain a copy of the License at
 *
 *     http://www.apache.org/licenses/LICENSE-2.0
 *
 * Unless required by applicable law or agreed to in writing, software
 * distributed under the License is distributed on an "AS IS" BASIS,
 * WITHOUT WARRANTIES OR CONDITIONS OF ANY KIND, either express or implied.
 * See the License for the specific language governing permissions and
 * limitations under the License.
 */

package org.apache.zookeeper.server;

import java.io.IOException;
import java.net.InetAddress;
import java.net.InetSocketAddress;
import java.nio.ByteBuffer;
import java.nio.channels.SelectionKey;
import java.nio.channels.Selector;
import java.nio.channels.ServerSocketChannel;
import java.nio.channels.SocketChannel;
import java.util.ArrayList;
import java.util.Collections;
import java.util.HashMap;
import java.util.HashSet;
import java.util.Set;

import org.slf4j.Logger;
import org.slf4j.LoggerFactory;

public class NIOServerCnxnFactory extends ServerCnxnFactory implements Runnable {
<<<<<<< HEAD
    private static final Logger LOG = LoggerFactory.getLogger(NIOServerCnxnFactory.class);
=======

    private static final Logger LOG = Logger.getLogger(NIOServerCnxnFactory.class);
>>>>>>> d179eb98

    static {
        Thread.setDefaultUncaughtExceptionHandler(new Thread.UncaughtExceptionHandler() {
                public void uncaughtException(Thread t, Throwable e) {
                    LOG.error("Thread " + t + " died", e);
                }
            });
        /**
         * this is to avoid the jvm bug:
         * NullPointerException in Selector.open()
         * http://bugs.sun.com/view_bug.do?bug_id=6427854
         */
        try {
            Selector.open().close();
        } catch(IOException ie) {
            LOG.error("Selector failed to open", ie);
        }
    }

    ServerSocketChannel ss;

    final Selector selector = Selector.open();

    /**
     * We use this buffer to do efficient socket I/O. Since there is a single
     * sender thread per NIOServerCnxn instance, we can use a member variable to
     * only allocate it once.
    */
    final ByteBuffer directBuffer = ByteBuffer.allocateDirect(64 * 1024);

    final HashSet<ServerCnxn> cnxns = new HashSet<ServerCnxn>();
    final HashMap<InetAddress, Set<NIOServerCnxn>> ipMap =
        new HashMap<InetAddress, Set<NIOServerCnxn>>( );

    int maxClientCnxns = 60;

    /**
     * Construct a new server connection factory which will accept an unlimited number
     * of concurrent connections from each client (up to the file descriptor
     * limits of the operating system). startup(zks) must be called subsequently.
     * @throws IOException
     */
    public NIOServerCnxnFactory() throws IOException {
    }

    Thread thread;
    @Override
    public void configure(InetSocketAddress addr, int maxcc, String requireClientAuthScheme, int renewJaasLoginInterval) throws IOException {
        thread = new Thread(this, "NIOServerCxn.Factory:" + addr);
        thread.setDaemon(true);

        this.requireClientAuthScheme = requireClientAuthScheme;
        // Use presence/absence of java.security.auth.login.config property
        // as a boolean flag to decide where to start the LoginThread.
        if (System.getProperty("java.security.auth.login.config") != null) {
            this.loginThread = startLoginThread(renewJaasLoginInterval);
        }

        maxClientCnxns = maxcc;
        this.ss = ServerSocketChannel.open();
        ss.socket().setReuseAddress(true);
        LOG.info("binding to port " + addr);
        ss.socket().bind(addr);
        ss.configureBlocking(false);
        ss.register(selector, SelectionKey.OP_ACCEPT);
    }


    /** {@inheritDoc} */
    public int getMaxClientCnxnsPerHost() {
        return maxClientCnxns;
    }

    /** {@inheritDoc} */
    public void setMaxClientCnxnsPerHost(int max) {
        maxClientCnxns = max;
    }

    @Override
    public void start() {
        // ensure thread is started once and only once
        if (thread.getState() == Thread.State.NEW) {
            thread.start();
        }
    }

    @Override
    public void startup(ZooKeeperServer zks) throws IOException,
            InterruptedException {
        start();
        zks.startdata();
        zks.startup();
        setZooKeeperServer(zks);
    }

    @Override
    public InetSocketAddress getLocalAddress(){
        return (InetSocketAddress)ss.socket().getLocalSocketAddress();
    }

    @Override
    public int getLocalPort(){
        return ss.socket().getLocalPort();
    }

    private void addCnxn(NIOServerCnxn cnxn) {
        synchronized (cnxns) {
            cnxns.add(cnxn);
            synchronized (ipMap){
                InetAddress addr = cnxn.sock.socket().getInetAddress();
                Set<NIOServerCnxn> s = ipMap.get(addr);
                if (s == null) {
                    // in general we will see 1 connection from each
                    // host, setting the initial cap to 2 allows us
                    // to minimize mem usage in the common case
                    // of 1 entry --  we need to set the initial cap
                    // to 2 to avoid rehash when the first entry is added
                    s = new HashSet<NIOServerCnxn>(2);
                    s.add(cnxn);
                    ipMap.put(addr,s);
                } else {
                    s.add(cnxn);
                }
            }
        }
    }

    protected NIOServerCnxn createConnection(SocketChannel sock,
            SelectionKey sk) throws IOException {
        return new NIOServerCnxn(zkServer, sock, sk, this);
    }

    private int getClientCnxnCount(InetAddress cl) {
        // The ipMap lock covers both the map, and its contents
        // (that is, the cnxn sets shouldn't be modified outside of
        // this lock)
        synchronized (ipMap) {
            Set<NIOServerCnxn> s = ipMap.get(cl);
            if (s == null) return 0;
            return s.size();
        }
    }

    public void run() {
        while (!ss.socket().isClosed()) {
            try {
                selector.select(1000);
                Set<SelectionKey> selected;
                synchronized (this) {
                    selected = selector.selectedKeys();
                }
                ArrayList<SelectionKey> selectedList = new ArrayList<SelectionKey>(
                        selected);
                Collections.shuffle(selectedList);
                for (SelectionKey k : selectedList) {
                    if ((k.readyOps() & SelectionKey.OP_ACCEPT) != 0) {
                        SocketChannel sc = ((ServerSocketChannel) k
                                .channel()).accept();
                        InetAddress ia = sc.socket().getInetAddress();
                        int cnxncount = getClientCnxnCount(ia);
                        if (maxClientCnxns > 0 && cnxncount >= maxClientCnxns){
                            LOG.warn("Too many connections from " + ia
                                     + " - max is " + maxClientCnxns );
                            sc.close();
                        } else {
                            LOG.info("Accepted socket connection from "
                                     + sc.socket().getRemoteSocketAddress());
                            sc.configureBlocking(false);
                            SelectionKey sk = sc.register(selector,
                                    SelectionKey.OP_READ);
                            NIOServerCnxn cnxn = createConnection(sc, sk);
                            sk.attach(cnxn);
                            addCnxn(cnxn);
                        }
                    } else if ((k.readyOps() & (SelectionKey.OP_READ | SelectionKey.OP_WRITE)) != 0) {
                        NIOServerCnxn c = (NIOServerCnxn) k.attachment();
                        c.doIO(k);
                    } else {
                        if (LOG.isDebugEnabled()) {
                            LOG.debug("Unexpected ops in select "
                                      + k.readyOps());
                        }
                    }
                }
                selected.clear();
            } catch (RuntimeException e) {
                LOG.warn("Ignoring unexpected runtime exception", e);
            } catch (Exception e) {
                LOG.warn("Ignoring exception", e);
            }
        }
        closeAll();
        LOG.info("NIOServerCnxn factory exited run method");
    }

    /**
     * clear all the connections in the selector
     *
     */
    @Override
    @SuppressWarnings("unchecked")
    synchronized public void closeAll() {
        selector.wakeup();
        HashSet<NIOServerCnxn> cnxns;
        synchronized (this.cnxns) {
            cnxns = (HashSet<NIOServerCnxn>)this.cnxns.clone();
        }
        // got to clear all the connections that we have in the selector
        for (NIOServerCnxn cnxn: cnxns) {
            try {
                // don't hold this.cnxns lock as deadlock may occur
                cnxn.close();
            } catch (Exception e) {
                LOG.warn("Ignoring exception closing cnxn sessionid 0x"
                         + Long.toHexString(cnxn.sessionId), e);
            }
        }
    }

    public void shutdown() {
        try {
            ss.close();
            closeAll();
            thread.interrupt();
            thread.join();
            if (loginThread != null) {
                loginThread.interrupt();
                loginThread.join();
            }
        } catch (InterruptedException e) {
            LOG.warn("Ignoring interrupted exception during shutdown", e);
        } catch (Exception e) {
            LOG.warn("Ignoring unexpected exception during shutdown", e);
        }
        try {
            selector.close();
        } catch (IOException e) {
            LOG.warn("Selector closing", e);
        }
        if (zkServer != null) {
            zkServer.shutdown();
        }
    }

    @Override
    public synchronized void closeSession(long sessionId) {
        selector.wakeup();
        closeSessionWithoutWakeup(sessionId);
    }

    @SuppressWarnings("unchecked")
    private void closeSessionWithoutWakeup(long sessionId) {
        HashSet<NIOServerCnxn> cnxns;
        synchronized (this.cnxns) {
            cnxns = (HashSet<NIOServerCnxn>)this.cnxns.clone();
        }

        for (NIOServerCnxn cnxn : cnxns) {
            if (cnxn.getSessionId() == sessionId) {
                try {
                    cnxn.close();
                } catch (Exception e) {
                    LOG.warn("exception during session close", e);
                }
                break;
            }
        }
    }

    @Override
    public void join() throws InterruptedException {
        thread.join();
    }

    @Override
    public Iterable<ServerCnxn> getConnections() {
        return cnxns;
    }

}<|MERGE_RESOLUTION|>--- conflicted
+++ resolved
@@ -36,12 +36,7 @@
 import org.slf4j.LoggerFactory;
 
 public class NIOServerCnxnFactory extends ServerCnxnFactory implements Runnable {
-<<<<<<< HEAD
     private static final Logger LOG = LoggerFactory.getLogger(NIOServerCnxnFactory.class);
-=======
-
-    private static final Logger LOG = Logger.getLogger(NIOServerCnxnFactory.class);
->>>>>>> d179eb98
 
     static {
         Thread.setDefaultUncaughtExceptionHandler(new Thread.UncaughtExceptionHandler() {
