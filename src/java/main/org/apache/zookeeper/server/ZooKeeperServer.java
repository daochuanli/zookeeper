/**
 * Licensed to the Apache Software Foundation (ASF) under one
 * or more contributor license agreements.  See the NOTICE file
 * distributed with this work for additional information
 * regarding copyright ownership.  The ASF licenses this file
 * to you under the Apache License, Version 2.0 (the
 * "License"); you may not use this file except in compliance
 * with the License.  You may obtain a copy of the License at
 *
 *     http://www.apache.org/licenses/LICENSE-2.0
 *
 * Unless required by applicable law or agreed to in writing, software
 * distributed under the License is distributed on an "AS IS" BASIS,
 * WITHOUT WARRANTIES OR CONDITIONS OF ANY KIND, either express or implied.
 * See the License for the specific language governing permissions and
 * limitations under the License.
 */

package org.apache.zookeeper.server;

import java.io.BufferedReader;
import java.io.BufferedWriter;
import java.io.ByteArrayOutputStream;
import java.io.File;
import java.io.FileInputStream;
import java.io.FileNotFoundException;
import java.io.FileOutputStream;
import java.io.FileReader;
import java.io.FileWriter;
import java.io.IOException;
import java.io.InputStream;
import java.io.InputStreamReader;
import java.io.OutputStreamWriter;
import java.io.PrintWriter;
import java.nio.ByteBuffer;
import java.util.ArrayList;
import java.util.Arrays;
import java.util.HashMap;
import java.util.LinkedList;
import java.util.List;
import java.util.Random;

import java.util.concurrent.ConcurrentHashMap;

import org.apache.jute.BinaryInputArchive;
import org.apache.jute.BinaryOutputArchive;
import org.apache.jute.Record;
import org.slf4j.Logger;
import org.slf4j.LoggerFactory;
import org.apache.zookeeper.Environment;
import org.apache.zookeeper.KeeperException;
import org.apache.zookeeper.KeeperException.SessionExpiredException;
import org.apache.zookeeper.ZooDefs.OpCode;
import org.apache.zookeeper.data.ACL;
import org.apache.zookeeper.data.Id;
import org.apache.zookeeper.data.StatPersisted;
import org.apache.zookeeper.jmx.MBeanRegistry;
import org.apache.zookeeper.proto.AuthPacket;
import org.apache.zookeeper.proto.ConnectRequest;
import org.apache.zookeeper.proto.ConnectResponse;
import org.apache.zookeeper.proto.ReplyHeader;
import org.apache.zookeeper.proto.RequestHeader;
import org.apache.zookeeper.server.ServerCnxn.CloseRequestException;
import org.apache.zookeeper.server.SessionTracker.Session;
import org.apache.zookeeper.server.SessionTracker.SessionExpirer;
import org.apache.zookeeper.server.auth.AuthenticationProvider;
import org.apache.zookeeper.server.auth.ProviderRegistry;
import org.apache.zookeeper.server.persistence.FileTxnSnapLog;
import org.apache.zookeeper.server.quorum.ReadOnlyZooKeeperServer;
import org.apache.zookeeper.server.util.ZxidUtils;

/**
 * This class implements a simple standalone ZooKeeperServer. It sets up the
 * following chain of RequestProcessors to process requests:
 * PrepRequestProcessor -> SyncRequestProcessor -> FinalRequestProcessor
 */
public class ZooKeeperServer implements SessionExpirer, ServerStats.Provider {
    protected static final Logger LOG;
    
    static {
        LOG = LoggerFactory.getLogger(ZooKeeperServer.class);
        
        Environment.logEnv("Server environment:", LOG);
    }

    protected ZooKeeperServerBean jmxServerBean;
    protected DataTreeBean jmxDataTreeBean;

 
    /**
     * The server delegates loading of the tree to an instance of the interface
     */
    public interface DataTreeBuilder {
        public DataTree build();
    }

    static public class BasicDataTreeBuilder implements DataTreeBuilder {
        public DataTree build() {
            return new DataTree();
        }
    }

    public static final int DEFAULT_TICK_TIME = 3000;
    protected int tickTime = DEFAULT_TICK_TIME;
    /** value of -1 indicates unset, use default */
    protected int minSessionTimeout = -1;
    /** value of -1 indicates unset, use default */
    protected int maxSessionTimeout = -1;
    protected SessionTracker sessionTracker;
    private FileTxnSnapLog txnLogFactory = null;
    private ConcurrentHashMap<Long, Integer> sessionsWithTimeouts;
    private ZKDatabase zkDb;
    protected long hzxid = 0;
    public final static Exception ok = new Exception("No prob");
    protected RequestProcessor firstProcessor;
    protected volatile boolean running;

    /**
     * This is the secret that we use to generate passwords, for the moment it
     * is more of a sanity check.
     */
    static final private long superSecret = 0XB3415C00L;

    int requestsInProcess;
    final List<ChangeRecord> outstandingChanges = new ArrayList<ChangeRecord>();
    // this data structure must be accessed under the outstandingChanges lock
    final HashMap<String, ChangeRecord> outstandingChangesForPath =
        new HashMap<String, ChangeRecord>();
    
    private ServerCnxnFactory serverCnxnFactory;

    private final ServerStats serverStats;

    void removeCnxn(ServerCnxn cnxn) {
        zkDb.removeCnxn(cnxn);
    }
 
    /**
     * Creates a ZooKeeperServer instance. Nothing is setup, use the setX
     * methods to prepare the instance (eg datadir, datalogdir, ticktime, 
     * builder, etc...)
     * 
     * @throws IOException
     */
    public ZooKeeperServer() {
        serverStats = new ServerStats(this);
    }
    
    /**
     * Creates a ZooKeeperServer instance. It sets everything up, but doesn't
     * actually start listening for clients until run() is invoked.
     * 
     * @param dataDir the directory to put the data
     */
    public ZooKeeperServer(FileTxnSnapLog txnLogFactory, int tickTime,
            int minSessionTimeout, int maxSessionTimeout,
            DataTreeBuilder treeBuilder, ZKDatabase zkDb) {
        serverStats = new ServerStats(this);
        this.txnLogFactory = txnLogFactory;
        this.zkDb = zkDb;
        this.tickTime = tickTime;
        this.minSessionTimeout = minSessionTimeout;
        this.maxSessionTimeout = maxSessionTimeout;
        
        LOG.info("Created server with tickTime " + tickTime
                + " minSessionTimeout " + getMinSessionTimeout()
                + " maxSessionTimeout " + getMaxSessionTimeout()
                + " datadir " + txnLogFactory.getDataDir()
                + " snapdir " + txnLogFactory.getSnapDir());
    }

    /**
     * creates a zookeeperserver instance. 
     * @param txnLogFactory the file transaction snapshot logging class
     * @param tickTime the ticktime for the server
     * @param treeBuilder the datatree builder
     * @throws IOException
     */
    public ZooKeeperServer(FileTxnSnapLog txnLogFactory, int tickTime,
            DataTreeBuilder treeBuilder) throws IOException {
        this(txnLogFactory, tickTime, -1, -1, treeBuilder,
                new ZKDatabase(txnLogFactory));
    }
    
    public ServerStats serverStats() {
        return serverStats;
    }

    public void dumpConf(PrintWriter pwriter) {
        pwriter.print("clientPort=");
        pwriter.println(getClientPort());
        pwriter.print("dataDir=");
        pwriter.println(zkDb.snapLog.getSnapDir().getAbsolutePath());
        pwriter.print("dataLogDir=");
        pwriter.println(zkDb.snapLog.getDataDir().getAbsolutePath());
        pwriter.print("tickTime=");
        pwriter.println(getTickTime());
        pwriter.print("maxClientCnxns=");
        pwriter.println(serverCnxnFactory.getMaxClientCnxnsPerHost());
        pwriter.print("minSessionTimeout=");
        pwriter.println(getMinSessionTimeout());
        pwriter.print("maxSessionTimeout=");
        pwriter.println(getMaxSessionTimeout());

        pwriter.print("serverId=");
        pwriter.println(getServerId());
    }

    /**
     * This constructor is for backward compatibility with the existing unit
     * test code.
     * It defaults to FileLogProvider persistence provider.
     */
    public ZooKeeperServer(File snapDir, File logDir, int tickTime)
            throws IOException {
        this( new FileTxnSnapLog(snapDir, logDir),
                tickTime, new BasicDataTreeBuilder());
    }

    /**
     * Default constructor, relies on the config for its agrument values
     *
     * @throws IOException
     */
    public ZooKeeperServer(FileTxnSnapLog txnLogFactory,
            DataTreeBuilder treeBuilder)
        throws IOException
    {
        this(txnLogFactory, DEFAULT_TICK_TIME, -1, -1, treeBuilder,
                new ZKDatabase(txnLogFactory));
    }

    /**
     * get the zookeeper database for this server
     * @return the zookeeper database for this server
     */
    public ZKDatabase getZKDatabase() {
        return this.zkDb;
    }
    
    /**
     * set the zkdatabase for this zookeeper server
     * @param zkDb
     */
    public void setZKDatabase(ZKDatabase zkDb) {
       this.zkDb = zkDb;
    }
    
    /**
     *  Restore sessions and data
     */
    public void loadData() throws IOException, InterruptedException {
        setZxid(zkDb.loadDataBase());
        // Clean up dead sessions
        LinkedList<Long> deadSessions = new LinkedList<Long>();
        for (Long session : zkDb.getSessions()) {
            sessionsWithTimeouts = zkDb.getSessionWithTimeOuts();
            if (sessionsWithTimeouts.get(session) == null) {
                deadSessions.add(session);
            }
        }
        zkDb.setDataTreeInit(true);
        for (long session : deadSessions) {
            // XXX: Is lastProcessedZxid really the best thing to use?
            killSession(session, zkDb.getDataTreeLastProcessedZxid());
        }

        // Make a clean snapshot
        takeSnapshot();
    }

    public void takeSnapshot(){
        try {
            txnLogFactory.save(zkDb.getDataTree(), zkDb.getSessionWithTimeOuts());
        } catch (IOException e) {
            LOG.error("Severe unrecoverable error, exiting", e);
            // This is a severe error that we cannot recover from,
            // so we need to exit
            System.exit(10);
        }
    }

  
    /**
     * This should be called from a synchronized block on this!
     */
    synchronized public long getZxid() {
        return hzxid;
    }

    synchronized long getNextZxid() {
        return ++hzxid;
    }

    synchronized public void setZxid(long zxid) {
        hzxid = zxid;
    }

    long getTime() {
        return System.currentTimeMillis();
    }

    private void close(long sessionId) {
        submitRequest(null, sessionId, OpCode.closeSession, 0, null, null);
    }
    
    public void closeSession(long sessionId) {
        LOG.info("Closing session 0x" + Long.toHexString(sessionId));
        
        // we do not want to wait for a session close. send it as soon as we
        // detect it!
        close(sessionId);
    }

    protected void killSession(long sessionId, long zxid) {
        zkDb.killSession(sessionId, zxid);
        if (LOG.isTraceEnabled()) {
            ZooTrace.logTraceMessage(LOG, ZooTrace.SESSION_TRACE_MASK,
                                         "ZooKeeperServer --- killSession: 0x"
                    + Long.toHexString(sessionId));
        }
        if (sessionTracker != null) {
            sessionTracker.removeSession(sessionId);
        }
    }

    public void expire(Session session) {
        long sessionId = session.getSessionId();
        LOG.info("Expiring session 0x" + Long.toHexString(sessionId)
                + ", timeout of " + session.getTimeout() + "ms exceeded");
        close(sessionId);
    }

    public static class MissingSessionException extends IOException {
        private static final long serialVersionUID = 7467414635467261007L;

        public MissingSessionException(String msg) {
            super(msg);
        }
    }
    
    void touch(ServerCnxn cnxn) throws MissingSessionException {
        if (cnxn == null) {
            return;
        }
        long id = cnxn.getSessionId();
        int to = cnxn.getSessionTimeout();
        if (!sessionTracker.touchSession(id, to)) {
            throw new MissingSessionException(
                    "No session with sessionid 0x" + Long.toHexString(id)
                    + " exists, probably expired and removed");
        }
    }

    protected void registerJMX() {
        // register with JMX
        try {
            jmxServerBean = new ZooKeeperServerBean(this);
            MBeanRegistry.getInstance().register(jmxServerBean, null);
            
            try {
                jmxDataTreeBean = new DataTreeBean(zkDb.getDataTree());
                MBeanRegistry.getInstance().register(jmxDataTreeBean, jmxServerBean);
            } catch (Exception e) {
                LOG.warn("Failed to register with JMX", e);
                jmxDataTreeBean = null;
            }
        } catch (Exception e) {
            LOG.warn("Failed to register with JMX", e);
            jmxServerBean = null;
        }
    }
    
    public void startdata() 
    throws IOException, InterruptedException {
        //check to see if zkDb is not null
        if (zkDb == null) {
            zkDb = new ZKDatabase(this.txnLogFactory);
        }  
        if (!zkDb.isInitialized()) {
            loadData();
        }
    }
    
    public void startup() {        
        createSessionTracker();
        setupRequestProcessors();

        registerJMX();

        synchronized (this) {
            running = true;
            notifyAll();
        }
    }

    protected void setupRequestProcessors() {
        RequestProcessor finalProcessor = new FinalRequestProcessor(this);
        RequestProcessor syncProcessor = new SyncRequestProcessor(this,
                finalProcessor);
        ((SyncRequestProcessor)syncProcessor).start();
        firstProcessor = new PrepRequestProcessor(this, syncProcessor);
        ((PrepRequestProcessor)firstProcessor).start();
    }

    protected void createSessionTracker() {
        sessionTracker = new SessionTrackerImpl(this, zkDb.getSessionWithTimeOuts(),
                tickTime, 1);
        ((SessionTrackerImpl)sessionTracker).start();
    }

    public boolean isRunning() {
        return running;
    }

    public void shutdown() {
        LOG.info("shutting down");

        // new RuntimeException("Calling shutdown").printStackTrace();
        this.running = false;
        // Since sessionTracker and syncThreads poll we just have to
        // set running to false and they will detect it during the poll
        // interval.
        if (sessionTracker != null) {
            sessionTracker.shutdown();
        }
        if (firstProcessor != null) {
            firstProcessor.shutdown();
        }
        if (zkDb != null) {
            zkDb.clear();
        }

        unregisterJMX();
    }

    protected void unregisterJMX() {
        // unregister from JMX
        try {
            if (jmxDataTreeBean != null) {
                MBeanRegistry.getInstance().unregister(jmxDataTreeBean);
            }
        } catch (Exception e) {
            LOG.warn("Failed to unregister with JMX", e);
        }
        try {
            if (jmxServerBean != null) {
                MBeanRegistry.getInstance().unregister(jmxServerBean);
            }
        } catch (Exception e) {
            LOG.warn("Failed to unregister with JMX", e);
        }
        jmxServerBean = null;
        jmxDataTreeBean = null;
    }

    synchronized public void incInProcess() {
        requestsInProcess++;
    }

    synchronized public void decInProcess() {
        requestsInProcess--;
    }

    public int getInProcess() {
        return requestsInProcess;
    }

    /**
     * This structure is used to facilitate information sharing between PrepRP
     * and FinalRP.
     */
    static class ChangeRecord {
        ChangeRecord(long zxid, String path, StatPersisted stat, int childCount,
                List<ACL> acl) {
            this.zxid = zxid;
            this.path = path;
            this.stat = stat;
            this.childCount = childCount;
            this.acl = acl;
        }

        long zxid;

        String path;

        StatPersisted stat; /* Make sure to create a new object when changing */

        int childCount;

        List<ACL> acl; /* Make sure to create a new object when changing */

        @SuppressWarnings("unchecked")
        ChangeRecord duplicate(long zxid) {
            StatPersisted stat = new StatPersisted();
            if (this.stat != null) {
                DataTree.copyStatPersisted(this.stat, stat);
            }
            return new ChangeRecord(zxid, path, stat, childCount,
                    acl == null ? new ArrayList<ACL>() : new ArrayList(acl));
        }
    }

    byte[] generatePasswd(long id) {
        Random r = new Random(id ^ superSecret);
        byte p[] = new byte[16];
        r.nextBytes(p);
        return p;
    }

    protected boolean checkPasswd(long sessionId, byte[] passwd) {
        return sessionId != 0
                && Arrays.equals(passwd, generatePasswd(sessionId));
    }

    long createSession(ServerCnxn cnxn, byte passwd[], int timeout) {
        long sessionId = sessionTracker.createSession(timeout);
        Random r = new Random(sessionId ^ superSecret);
        r.nextBytes(passwd);
        ByteBuffer to = ByteBuffer.allocate(4);
        to.putInt(timeout);
        cnxn.setSessionId(sessionId);
        submitRequest(cnxn, sessionId, OpCode.createSession, 0, to, null);
        return sessionId;
    }

    /**
     * set the owner of this session as owner
     * @param id the session id
     * @param owner the owner of the session
     * @throws SessionExpiredException
     */
    public void setOwner(long id, Object owner) throws SessionExpiredException {
        sessionTracker.setOwner(id, owner);
    }

    protected void revalidateSession(ServerCnxn cnxn, long sessionId,
            int sessionTimeout) throws IOException {
        boolean rc = sessionTracker.touchSession(sessionId, sessionTimeout);
        if (LOG.isTraceEnabled()) {
            ZooTrace.logTraceMessage(LOG,ZooTrace.SESSION_TRACE_MASK,
                                     "Session 0x" + Long.toHexString(sessionId) +
                    " is valid: " + rc);
        }
        finishSessionInit(cnxn, rc);
    }

    public void reopenSession(ServerCnxn cnxn, long sessionId, byte[] passwd,
            int sessionTimeout) throws IOException {
        if (!checkPasswd(sessionId, passwd)) {
            finishSessionInit(cnxn, false);
        } else {
            revalidateSession(cnxn, sessionId, sessionTimeout);
        }
    }

    public void finishSessionInit(ServerCnxn cnxn, boolean valid) {
        // register with JMX
        try {
            if (valid) {
                serverCnxnFactory.registerConnection(cnxn);
            }
        } catch (Exception e) {
                LOG.warn("Failed to register with JMX", e);
        }

        try {
            ConnectResponse rsp = new ConnectResponse(0, valid ? cnxn.getSessionTimeout()
                    : 0, valid ? cnxn.getSessionId() : 0, // send 0 if session is no
                            // longer valid
                            valid ? generatePasswd(cnxn.getSessionId()) : new byte[16]);
            ByteArrayOutputStream baos = new ByteArrayOutputStream();
            BinaryOutputArchive bos = BinaryOutputArchive.getArchive(baos);
            bos.writeInt(-1, "len");
            rsp.serialize(bos, "connect");
            if (!cnxn.isOldClient) {
                bos.writeBool(
                        this instanceof ReadOnlyZooKeeperServer, "readOnly");
            }
            baos.close();
            ByteBuffer bb = ByteBuffer.wrap(baos.toByteArray());
            bb.putInt(bb.remaining() - 4).rewind();
            cnxn.sendBuffer(bb);    

            if (!valid) {
                LOG.info("Invalid session 0x"
                        + Long.toHexString(cnxn.getSessionId())
                        + " for client "
                        + cnxn.getRemoteSocketAddress()
                        + ", probably expired");
                cnxn.sendBuffer(ServerCnxnFactory.closeConn);
            } else {
                LOG.info("Established session 0x"
                        + Long.toHexString(cnxn.getSessionId())
                        + " with negotiated timeout " + cnxn.getSessionTimeout()
                        + " for client "
                        + cnxn.getRemoteSocketAddress());
            }
                
            cnxn.enableRecv();
        } catch (Exception e) {
            LOG.warn("Exception while establishing session, closing", e);
            cnxn.close();
        }
    }
    
    public void closeSession(ServerCnxn cnxn, RequestHeader requestHeader) {
        closeSession(cnxn.getSessionId());
    }

    public long getServerId() {
        return 0;
    }

    /**
     * @param cnxn
     * @param sessionId
     * @param xid
     * @param bb
     */
    private void submitRequest(ServerCnxn cnxn, long sessionId, int type,
            int xid, ByteBuffer bb, List<Id> authInfo) {
        Request si = new Request(cnxn, sessionId, xid, type, bb, authInfo);
        submitRequest(si);
    }
    
    public void submitRequest(Request si) {
        if (firstProcessor == null) {
            synchronized (this) {
                try {
                    while (!running) {
                        wait(1000);
                    }
                } catch (InterruptedException e) {
                    LOG.warn("Unexpected interruption", e);
                }
                if (firstProcessor == null) {
                    throw new RuntimeException("Not started");
                }
            }
        }
        try {
            touch(si.cnxn);
            boolean validpacket = Request.isValid(si.type);
            if (validpacket) {
                firstProcessor.processRequest(si);
                if (si.cnxn != null) {
                    incInProcess();
                }
            } else {
                LOG.warn("Dropping packet at server of type " + si.type);
                // if invalid packet drop the packet.
            }
        } catch (MissingSessionException e) {
            if (LOG.isDebugEnabled()) {
                LOG.debug("Dropping request: " + e.getMessage());
            }
        }
    }

    static public void byteBuffer2Record(ByteBuffer bb, Record record)
            throws IOException {
        BinaryInputArchive ia;
        ia = BinaryInputArchive.getArchive(new ByteBufferInputStream(bb));
        record.deserialize(ia, "request");
    }

    public static int getSnapCount() {
        String sc = System.getProperty("zookeeper.snapCount");
        try {
            return Integer.parseInt(sc);
        } catch (Exception e) {
            return 100000;
        }
    }

    public int getGlobalOutstandingLimit() {
        String sc = System.getProperty("zookeeper.globalOutstandingLimit");
        int limit;
        try {
            limit = Integer.parseInt(sc);
        } catch (Exception e) {
            limit = 1000;
        }
        return limit;
    }

    public void setServerCnxnFactory(ServerCnxnFactory factory) {
        serverCnxnFactory = factory;
    }

    public ServerCnxnFactory getServerCnxnFactory() {
        return serverCnxnFactory;
    }

    /**
     * return the last proceesed id from the 
     * datatree
     */
    public long getLastProcessedZxid() {
        return zkDb.getDataTreeLastProcessedZxid();
    }

    /**
     * return the outstanding requests
     * in the queue, which havent been 
     * processed yet
     */
    public long getOutstandingRequests() {
        return getInProcess();
    }

    /**
     * trunccate the log to get in sync with others 
     * if in a quorum
     * @param zxid the zxid that it needs to get in sync
     * with others
     * @throws IOException
     */
    public void truncateLog(long zxid) throws IOException {
        this.zkDb.truncateLog(zxid);
    }
       
    public int getTickTime() {
        return tickTime;
    }

    public void setTickTime(int tickTime) {
        LOG.info("tickTime set to " + tickTime);
        this.tickTime = tickTime;
    }

    public int getMinSessionTimeout() {
        return minSessionTimeout == -1 ? tickTime * 2 : minSessionTimeout;
    }

    public void setMinSessionTimeout(int min) {
        LOG.info("minSessionTimeout set to " + min);
        this.minSessionTimeout = min;
    }

    public int getMaxSessionTimeout() {
        return maxSessionTimeout == -1 ? tickTime * 20 : maxSessionTimeout;
    }

    public void setMaxSessionTimeout(int max) {
        LOG.info("maxSessionTimeout set to " + max);
        this.maxSessionTimeout = max;
    }

    public int getClientPort() {
        return serverCnxnFactory != null ? serverCnxnFactory.getLocalPort() : -1;
    }

    public void setTxnLogFactory(FileTxnSnapLog txnLog) {
        this.txnLogFactory = txnLog;
    }
    
    public FileTxnSnapLog getTxnLogFactory() {
        return this.txnLogFactory;
    }

    public String getState() {
        return "standalone";
    }

    public void dumpEphemerals(PrintWriter pwriter) {
    	zkDb.dumpEphemerals(pwriter);
    }
    
    public void processConnectRequest(ServerCnxn cnxn, ByteBuffer incomingBuffer) throws IOException {
        BinaryInputArchive bia = BinaryInputArchive.getArchive(new ByteBufferInputStream(incomingBuffer));
        ConnectRequest connReq = new ConnectRequest();
        connReq.deserialize(bia, "connect");
        if (LOG.isDebugEnabled()) {
            LOG.debug("Session establishment request from client "
                    + cnxn.getRemoteSocketAddress()
                    + " client's lastZxid is 0x"
                    + Long.toHexString(connReq.getLastZxidSeen()));
        }
        boolean readOnly = false;
        try {
            readOnly = bia.readBool("readOnly");
            cnxn.isOldClient = false;
        } catch (IOException e) {
            // this is ok -- just a packet from an old client which
            // doesn't contain readOnly field
            LOG.warn("Connection request from old client "
                    + cnxn.getRemoteSocketAddress()
                    + "; will be dropped if server is in r-o mode");
        }
        if (readOnly == false && this instanceof ReadOnlyZooKeeperServer) {
            String msg = "Refusing session request for not-read-only client "
                + cnxn.getRemoteSocketAddress();
            LOG.info(msg);
            throw new CloseRequestException(msg);
        }
        if (connReq.getLastZxidSeen() > zkDb.dataTree.lastProcessedZxid) {
            String msg = "Refusing session request for client "
                + cnxn.getRemoteSocketAddress()
                + " as it has seen zxid 0x"
                + Long.toHexString(connReq.getLastZxidSeen())
                + " our last zxid is 0x"
                + Long.toHexString(getZKDatabase().getDataTreeLastProcessedZxid())
                + " client must try another server";

            LOG.info(msg);
            throw new CloseRequestException(msg);
        }
        int sessionTimeout = connReq.getTimeOut();
        byte passwd[] = connReq.getPasswd();
        int minSessionTimeout = getMinSessionTimeout();
        if (sessionTimeout < minSessionTimeout) {
            sessionTimeout = minSessionTimeout;
        }
        int maxSessionTimeout = getMaxSessionTimeout();
        if (sessionTimeout > maxSessionTimeout) {
            sessionTimeout = maxSessionTimeout;
        }
        cnxn.setSessionTimeout(sessionTimeout);
        // We don't want to receive any packets until we are sure that the
        // session is setup
        cnxn.disableRecv();
        long sessionId = connReq.getSessionId();
        if (sessionId != 0) {
            long clientSessionId = connReq.getSessionId();
            LOG.info("Client attempting to renew session 0x"
                    + Long.toHexString(clientSessionId)
                    + " at " + cnxn.getRemoteSocketAddress());
            serverCnxnFactory.closeSession(sessionId);
            cnxn.setSessionId(sessionId);
            reopenSession(cnxn, sessionId, passwd, sessionTimeout);
        } else {
            LOG.info("Client attempting to establish new session at "
                    + cnxn.getRemoteSocketAddress());
            createSession(cnxn, passwd, sessionTimeout);
        }
    }

    public boolean shouldThrottle(long outStandingCount) {
        if (getGlobalOutstandingLimit() < getInProcess()) {
            return outStandingCount > 0;
        }
        return false; 
    }

    public void processPacket(ServerCnxn cnxn, ByteBuffer incomingBuffer) throws IOException {
        // We have the request, now process and setup for next
        InputStream bais = new ByteBufferInputStream(incomingBuffer);
        BinaryInputArchive bia = BinaryInputArchive.getArchive(bais);
        RequestHeader h = new RequestHeader();
        h.deserialize(bia, "header");
        // Through the magic of byte buffers, txn will not be
        // pointing
        // to the start of the txn
        incomingBuffer = incomingBuffer.slice();
        if (h.getType() == OpCode.auth) {
            LOG.info("got auth packet " + cnxn.getRemoteSocketAddress());
            AuthPacket authPacket = new AuthPacket();
            ZooKeeperServer.byteBuffer2Record(incomingBuffer, authPacket);
            String scheme = authPacket.getScheme();
            AuthenticationProvider ap = ProviderRegistry.getProvider(scheme);
            if (ap == null
                    || (ap.handleAuthentication(cnxn, authPacket.getAuth())
                            != KeeperException.Code.OK)) {
                if (ap == null) {
                    LOG.warn("No authentication provider for scheme: "
                            + scheme + " has "
                            + ProviderRegistry.listProviders());
                } else {
                    LOG.warn("Authentication failed for scheme: " + scheme);
                }
                // send a response...
                ReplyHeader rh = new ReplyHeader(h.getXid(), 0,
                        KeeperException.Code.AUTHFAILED.intValue());
                cnxn.sendResponse(rh, null, null);
                // ... and close connection
                cnxn.sendBuffer(ServerCnxnFactory.closeConn);
                cnxn.disableRecv();
            } else {
                if (LOG.isDebugEnabled()) {
                    LOG.debug("Authentication succeeded for scheme: "
                              + scheme);
                }
                LOG.info("auth success " + cnxn.getRemoteSocketAddress());
                ReplyHeader rh = new ReplyHeader(h.getXid(), 0,
                        KeeperException.Code.OK.intValue());
                cnxn.sendResponse(rh, null, null);
            }
            return;
        } else {
            Request si = new Request(cnxn, cnxn.getSessionId(), h.getXid(),
                    h.getType(), incomingBuffer, cnxn.getAuthInfo());
            si.setOwner(ServerCnxn.me);
            submitRequest(si);
        }
        cnxn.incrOutstandingRequests(h);
    }

<<<<<<< HEAD
=======

>>>>>>> ec93b1ef
}<|MERGE_RESOLUTION|>--- conflicted
+++ resolved
@@ -897,8 +897,5 @@
         cnxn.incrOutstandingRequests(h);
     }
 
-<<<<<<< HEAD
-=======
-
->>>>>>> ec93b1ef
+
 }