--- conflicted
+++ resolved
@@ -273,16 +273,12 @@
                 }
             }
         }
-<<<<<<< HEAD
-        if (sendThread.getZkState().isConnected()) {
-=======
-
-        if ((sendThread.getZkState() == States.CONNECTED)
+
+        if ((sendThread.getZkState().isConnected())
             ||
             (sendThread.getZkState() == States.SASL_INITIAL)
             ||
             (sendThread.getZkState() == States.SASL)) {
->>>>>>> d179eb98
             if (outgoingQueue.size() > 0) {
                 enableWrite();
             } else {
