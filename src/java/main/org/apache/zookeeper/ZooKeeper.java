/**
 * Licensed to the Apache Software Foundation (ASF) under one
 * or more contributor license agreements.  See the NOTICE file
 * distributed with this work for additional information
 * regarding copyright ownership.  The ASF licenses this file
 * to you under the Apache License, Version 2.0 (the
 * "License"); you may not use this file except in compliance
 * with the License.  You may obtain a copy of the License at
 *
 *     http://www.apache.org/licenses/LICENSE-2.0
 *
 * Unless required by applicable law or agreed to in writing, software
 * distributed under the License is distributed on an "AS IS" BASIS,
 * WITHOUT WARRANTIES OR CONDITIONS OF ANY KIND, either express or implied.
 * See the License for the specific language governing permissions and
 * limitations under the License.
 */

package org.apache.zookeeper;

import java.io.IOException;
import java.net.SocketAddress;
import java.security.Principal;
import java.security.PrivilegedExceptionAction;
import java.util.ArrayList;
import java.util.Deque;
import java.util.HashMap;
import java.util.HashSet;
import java.util.LinkedList;
import java.util.List;
import java.util.Map;
import java.util.Set;
import java.util.concurrent.atomic.AtomicReference;

import org.slf4j.Logger;
import org.slf4j.LoggerFactory;
import org.apache.zookeeper.AsyncCallback.ACLCallback;
import org.apache.zookeeper.AsyncCallback.Children2Callback;
import org.apache.zookeeper.AsyncCallback.ChildrenCallback;
import org.apache.zookeeper.AsyncCallback.DataCallback;
import org.apache.zookeeper.AsyncCallback.StatCallback;
import org.apache.zookeeper.AsyncCallback.StringCallback;
import org.apache.zookeeper.AsyncCallback.VoidCallback;
import org.apache.zookeeper.client.ConnectStringParser;
import org.apache.zookeeper.client.HostProvider;
import org.apache.zookeeper.client.StaticHostProvider;
import org.apache.zookeeper.common.PathUtils;
import org.apache.zookeeper.data.ACL;
import org.apache.zookeeper.data.Stat;
import org.apache.zookeeper.proto.CreateRequest;
import org.apache.zookeeper.proto.CreateResponse;
import org.apache.zookeeper.proto.DeleteRequest;
import org.apache.zookeeper.proto.ExistsRequest;
import org.apache.zookeeper.proto.GetACLRequest;
import org.apache.zookeeper.proto.GetACLResponse;
import org.apache.zookeeper.proto.GetChildren2Request;
import org.apache.zookeeper.proto.GetChildren2Response;
import org.apache.zookeeper.proto.GetChildrenRequest;
import org.apache.zookeeper.proto.GetChildrenResponse;
import org.apache.zookeeper.proto.GetDataRequest;
import org.apache.zookeeper.proto.GetDataResponse;
import org.apache.zookeeper.proto.ReplyHeader;
import org.apache.zookeeper.proto.RequestHeader;
import org.apache.zookeeper.proto.SetACLRequest;
import org.apache.zookeeper.proto.SetACLResponse;
import org.apache.zookeeper.proto.SetDataRequest;
import org.apache.zookeeper.proto.SetDataResponse;
import org.apache.zookeeper.proto.SyncRequest;
import org.apache.zookeeper.proto.SyncResponse;
import org.apache.zookeeper.server.DataTree;
import javax.security.auth.Subject;
import javax.security.auth.callback.Callback;
import javax.security.auth.callback.CallbackHandler;
import javax.security.auth.callback.NameCallback;
import javax.security.auth.callback.PasswordCallback;
import javax.security.auth.callback.UnsupportedCallbackException;
import javax.security.auth.login.LoginContext;
import javax.security.auth.login.LoginException;
import javax.security.sasl.Sasl;
import javax.security.sasl.SaslException;
import javax.security.sasl.AuthorizeCallback;
import javax.security.sasl.RealmCallback;
import javax.security.sasl.SaslClient;

/**
 * This is the main class of ZooKeeper client library. To use a ZooKeeper
 * service, an application must first instantiate an object of ZooKeeper class.
 * All the iterations will be done by calling the methods of ZooKeeper class.
 * The methods of this class are thread-safe unless otherwise noted.
 * <p>
 * Once a connection to a server is established, a session ID is assigned to the
 * client. The client will send heart beats to the server periodically to keep
 * the session valid.
 * <p>
 * The application can call ZooKeeper APIs through a client as long as the
 * session ID of the client remains valid.
 * <p>
 * If for some reason, the client fails to send heart beats to the server for a
 * prolonged period of time (exceeding the sessionTimeout value, for instance),
 * the server will expire the session, and the session ID will become invalid.
 * The client object will no longer be usable. To make ZooKeeper API calls, the
 * application must create a new client object.
 * <p>
 * If the ZooKeeper server the client currently connects to fails or otherwise
 * does not respond, the client will automatically try to connect to another
 * server before its session ID expires. If successful, the application can
 * continue to use the client.
 * <p>
 * Some successful ZooKeeper API calls can leave watches on the "data nodes" in
 * the ZooKeeper server. Other successful ZooKeeper API calls can trigger those
 * watches. Once a watch is triggered, an event will be delivered to the client
 * which left the watch at the first place. Each watch can be triggered only
 * once. Thus, up to one event will be delivered to a client for every watch it
 * leaves.
 * <p>
 * A client needs an object of a class implementing Watcher interface for
 * processing the events delivered to the client.
 *
 * When a client drops current connection and re-connects to a server, all the
 * existing watches are considered as being triggered but the undelivered events
 * are lost. To emulate this, the client will generate a special event to tell
 * the event handler a connection has been dropped. This special event has type
 * EventNone and state sKeeperStateDisconnected.
 *
 */
public class ZooKeeper {
    private static final Logger LOG;
    public static final String ZOOKEEPER_CLIENT_CNXN_SOCKET = "zookeeper.clientCnxnSocket";

    static {
        LOG = LoggerFactory.getLogger(ZooKeeper.class);

        Environment.logEnv("Client environment:", LOG);
    }

    private final ZKWatchManager watchManager = new ZKWatchManager();

    List<String> getDataWatches() {
        List<String> rc = new ArrayList<String>(watchManager.dataWatches.keySet());
        return rc;
    }
    List<String> getExistWatches() {
        List<String> rc =  new ArrayList<String>(watchManager.existWatches.keySet());
        return rc;
    }
    List<String> getChildWatches() {
        List<String> rc = new ArrayList<String>(watchManager.childWatches.keySet());
        return rc;
    }

/**
     * Manage watchers & handle events generated by the ClientCnxn object.
     *
     * We are implementing this as a nested class of ZooKeeper so that
     * the public methods will not be exposed as part of the ZooKeeper client
     * API.
     */
    private static class ZKWatchManager implements ClientWatchManager {
        private final Map<String, Set<Watcher>> dataWatches =
            new HashMap<String, Set<Watcher>>();
        private final Map<String, Set<Watcher>> existWatches =
            new HashMap<String, Set<Watcher>>();
        private final Map<String, Set<Watcher>> childWatches =
            new HashMap<String, Set<Watcher>>();

        private volatile Watcher defaultWatcher;

        final private void addTo(Set<Watcher> from, Set<Watcher> to) {
            if (from != null) {
                to.addAll(from);
            }
        }

        /* (non-Javadoc)
         * @see org.apache.zookeeper.ClientWatchManager#materialize(Event.KeeperState, Event.EventType, java.lang.String)
         */
        @Override
        public Set<Watcher> materialize(Watcher.Event.KeeperState state,
                                        Watcher.Event.EventType type,
                                        String clientPath)
        {
            Set<Watcher> result = new HashSet<Watcher>();

            switch (type) {
            case None:
                result.add(defaultWatcher);
                for(Set<Watcher> ws: dataWatches.values()) {
                    result.addAll(ws);
                }
                for(Set<Watcher> ws: existWatches.values()) {
                    result.addAll(ws);
                }
                for(Set<Watcher> ws: childWatches.values()) {
                    result.addAll(ws);
                }

                // clear the watches if auto watch reset is not enabled
                if (ClientCnxn.getDisableAutoResetWatch() &&
                        state != Watcher.Event.KeeperState.SyncConnected)
                {
                    synchronized(dataWatches) {
                        dataWatches.clear();
                    }
                    synchronized(existWatches) {
                        existWatches.clear();
                    }
                    synchronized(childWatches) {
                        childWatches.clear();
                    }
                }

                return result;
            case NodeDataChanged:
            case NodeCreated:
                synchronized (dataWatches) {
                    addTo(dataWatches.remove(clientPath), result);
                }
                synchronized (existWatches) {
                    addTo(existWatches.remove(clientPath), result);
                }
                break;
            case NodeChildrenChanged:
                synchronized (childWatches) {
                    addTo(childWatches.remove(clientPath), result);
                }
                break;
            case NodeDeleted:
                synchronized (dataWatches) {
                    addTo(dataWatches.remove(clientPath), result);
                }
                // XXX This shouldn't be needed, but just in case
                synchronized (existWatches) {
                    Set<Watcher> list = existWatches.remove(clientPath);
                    if (list != null) {
                        addTo(existWatches.remove(clientPath), result);
                        LOG.warn("We are triggering an exists watch for delete! Shouldn't happen!");
                    }
                }
                synchronized (childWatches) {
                    addTo(childWatches.remove(clientPath), result);
                }
                break;
            default:
                String msg = "Unhandled watch event type " + type
                    + " with state " + state + " on path " + clientPath;
                LOG.error(msg);
                throw new RuntimeException(msg);
            }

            return result;
        }
    }

    /**
     * Register a watcher for a particular path.
     */
    abstract class WatchRegistration {
        private Watcher watcher;
        private String clientPath;
        public WatchRegistration(Watcher watcher, String clientPath)
        {
            this.watcher = watcher;
            this.clientPath = clientPath;
        }

        abstract protected Map<String, Set<Watcher>> getWatches(int rc);

        /**
         * Register the watcher with the set of watches on path.
         * @param rc the result code of the operation that attempted to
         * add the watch on the path.
         */
        public void register(int rc) {
            if (shouldAddWatch(rc)) {
                Map<String, Set<Watcher>> watches = getWatches(rc);
                synchronized(watches) {
                    Set<Watcher> watchers = watches.get(clientPath);
                    if (watchers == null) {
                        watchers = new HashSet<Watcher>();
                        watches.put(clientPath, watchers);
                    }
                    watchers.add(watcher);
                }
            }
        }
        /**
         * Determine whether the watch should be added based on return code.
         * @param rc the result code of the operation that attempted to add the
         * watch on the node
         * @return true if the watch should be added, otw false
         */
        protected boolean shouldAddWatch(int rc) {
            return rc == 0;
        }
    }

    /** Handle the special case of exists watches - they add a watcher
     * even in the case where NONODE result code is returned.
     */
    class ExistsWatchRegistration extends WatchRegistration {
        public ExistsWatchRegistration(Watcher watcher, String clientPath) {
            super(watcher, clientPath);
        }

        @Override
        protected Map<String, Set<Watcher>> getWatches(int rc) {
            return rc == 0 ?  watchManager.dataWatches : watchManager.existWatches;
        }

        @Override
        protected boolean shouldAddWatch(int rc) {
            return rc == 0 || rc == KeeperException.Code.NONODE.intValue();
        }
    }

    class DataWatchRegistration extends WatchRegistration {
        public DataWatchRegistration(Watcher watcher, String clientPath) {
            super(watcher, clientPath);
        }

        @Override
        protected Map<String, Set<Watcher>> getWatches(int rc) {
            return watchManager.dataWatches;
        }
    }

    class ChildWatchRegistration extends WatchRegistration {
        public ChildWatchRegistration(Watcher watcher, String clientPath) {
            super(watcher, clientPath);
        }

        @Override
        protected Map<String, Set<Watcher>> getWatches(int rc) {
            return watchManager.childWatches;
        }
    }

    public enum States {
<<<<<<< HEAD
        CONNECTING, ASSOCIATING, CONNECTED, CONNECTEDREADONLY,
        CLOSED, AUTH_FAILED;
=======
        CONNECTING, ASSOCIATING, CONNECTED, CLOSED, AUTH_FAILED, SASL_INITIAL, SASL;
>>>>>>> d179eb98

        public boolean isAlive() {
            return this != CLOSED && this != AUTH_FAILED;
        }

        /**
         * Returns whether we are connected to a server (which
         * could possibly be read-only, if this client is allowed
         * to go to read-only mode)
         * */
        public boolean isConnected() {
            return this == CONNECTED || this == CONNECTEDREADONLY;
        }
    }

    protected final ClientCnxn cnxn;

    /**
     * To create a ZooKeeper client object, the application needs to pass a
     * connection string containing a comma separated list of host:port pairs,
     * each corresponding to a ZooKeeper server.
     * <p>
     * Session establishment is asynchronous. This constructor will initiate
     * connection to the server and return immediately - potentially (usually)
     * before the session is fully established. The watcher argument specifies
     * the watcher that will be notified of any changes in state. This
     * notification can come at any point before or after the constructor call
     * has returned.
     * <p>
     * The instantiated ZooKeeper client object will pick an arbitrary server
     * from the connectString and attempt to connect to it. If establishment of
     * the connection fails, another server in the connect string will be tried
     * (the order is non-deterministic, as we random shuffle the list), until a
     * connection is established. The client will continue attempts until the
     * session is explicitly closed.
     * <p>
     * Added in 3.2.0: An optional "chroot" suffix may also be appended to the
     * connection string. This will run the client commands while interpreting
     * all paths relative to this root (similar to the unix chroot command).
     *
     * @param connectString
     *            comma separated host:port pairs, each corresponding to a zk
     *            server. e.g. "127.0.0.1:3000,127.0.0.1:3001,127.0.0.1:3002" If
     *            the optional chroot suffix is used the example would look
     *            like: "127.0.0.1:3000,127.0.0.1:3001,127.0.0.1:3002/app/a"
     *            where the client would be rooted at "/app/a" and all paths
     *            would be relative to this root - ie getting/setting/etc...
     *            "/foo/bar" would result in operations being run on
     *            "/app/a/foo/bar" (from the server perspective).
     * @param sessionTimeout
     *            session timeout in milliseconds
     * @param watcher
     *            a watcher object which will be notified of state changes, may
     *            also be notified for node events
     * @param service_principal
     *            The name of the principal that the zookeeper server is using.
     *            This client will authenticate with this principal if using GSSAPI as
     *            the SASL authentication mechanism.
     *            If service_principal is non-null, a LoginThread is started, which 
     *            obtains and periodically refreshes a javax.security.auth.Subject object.
     *
     * @throws IOException
     *             in cases of network failure
     * @throws IllegalArgumentException
     *             if an invalid chroot path is specified
     */
    public ZooKeeper(String connectString, int sessionTimeout, Watcher watcher,
                     String service_principal)
        throws IOException
    {
        this(connectString, sessionTimeout, watcher, false);
    }

    /**
     * To create a ZooKeeper client object, the application needs to pass a
     * connection string containing a comma separated list of host:port pairs,
     * each corresponding to a ZooKeeper server.
     * <p>
     * Session establishment is asynchronous. This constructor will initiate
     * connection to the server and return immediately - potentially (usually)
     * before the session is fully established. The watcher argument specifies
     * the watcher that will be notified of any changes in state. This
     * notification can come at any point before or after the constructor call
     * has returned.
     * <p>
     * The instantiated ZooKeeper client object will pick an arbitrary server
     * from the connectString and attempt to connect to it. If establishment of
     * the connection fails, another server in the connect string will be tried
     * (the order is non-deterministic, as we random shuffle the list), until a
     * connection is established. The client will continue attempts until the
     * session is explicitly closed.
     * <p>
     * Added in 3.2.0: An optional "chroot" suffix may also be appended to the
     * connection string. This will run the client commands while interpreting
     * all paths relative to this root (similar to the unix chroot command).
     *
     * @param connectString
     *            comma separated host:port pairs, each corresponding to a zk
     *            server. e.g. "127.0.0.1:3000,127.0.0.1:3001,127.0.0.1:3002" If
     *            the optional chroot suffix is used the example would look
     *            like: "127.0.0.1:3000,127.0.0.1:3001,127.0.0.1:3002/app/a"
     *            where the client would be rooted at "/app/a" and all paths
     *            would be relative to this root - ie getting/setting/etc...
     *            "/foo/bar" would result in operations being run on
     *            "/app/a/foo/bar" (from the server perspective).
     * @param sessionTimeout
     *            session timeout in milliseconds
     * @param watcher
     *            a watcher object which will be notified of state changes, may
     *            also be notified for node events
     * @param canBeReadOnly
     *            (added in 3.4) whether the created client is allowed to go to
     *            read-only mode in case of partitioning. Read-only mode
     *            basically means that if the client can't find any majority
     *            servers but there's partitioned server it could reach, it
     *            connects to one in read-only mode, i.e. read requests are
     *            allowed while write requests are not. It continues seeking for
     *            majority in the background.
     *
     * @throws IOException
     *             in cases of network failure
     * @throws IllegalArgumentException
     *             if an invalid chroot path is specified
     */
    public ZooKeeper(String connectString, int sessionTimeout, Watcher watcher,
            boolean canBeReadOnly)
        throws IOException
    {
        LOG.info("Initiating client connection, connectString=" + connectString
                + " sessionTimeout=" + sessionTimeout + " watcher=" + watcher);

        watchManager.defaultWatcher = watcher;
        ConnectStringParser connectStringParser = new ConnectStringParser(connectString);
        HostProvider hostProvider = new StaticHostProvider(
                connectStringParser.getServerAddresses());

        LoginThread loginThread = null;

        if (service_principal != null) {
            // zookeeper.client.ticket.renewal defaults to 19 hours (about 80% of 24 hours, which is a typical ticket expiry interval).
            loginThread = new LoginThread("Client",new ClientCallbackHandler(null),Integer.getInteger("zookeeper.client.ticket.renewal",19*60*60*1000));
        }
        cnxn = new ClientCnxn(connectStringParser.getChrootPath(),
<<<<<<< HEAD
                hostProvider, sessionTimeout, this, watchManager,
                getClientCnxnSocket(), canBeReadOnly);
=======
                              hostProvider, sessionTimeout, this, watchManager,
                              getClientCnxnSocket(),loginThread);
>>>>>>> d179eb98
        cnxn.start();
    }

    public ZooKeeper(String connectString, int sessionTimeout, Watcher watcher)
        throws IOException
    {
        this(connectString,sessionTimeout,watcher,null);
    }

    // CallbackHandler here refers to javax.security.auth.callback.CallbackHandler.
    // (not to be confused with packet callbacks like ServerSaslResponseCallback, defined above).
    public static class ClientCallbackHandler implements CallbackHandler {
        private String password = null;

        public ClientCallbackHandler(String password) {
            this.password = password;
        }

        public void handle(Callback[] callbacks) throws
                UnsupportedCallbackException {
            for (Callback callback : callbacks) {
                if (callback instanceof NameCallback) {
                    NameCallback nc = (NameCallback) callback;
                    nc.setName(nc.getDefaultName());
                }
                else {
                    if (callback instanceof PasswordCallback) {
                        PasswordCallback pc = (PasswordCallback)callback;
                        pc.setPassword(this.password.toCharArray());
                    }
                    else {
                        if (callback instanceof RealmCallback) {
                            RealmCallback rc = (RealmCallback) callback;
                            rc.setText(rc.getDefaultText());
                        }
                        else {
                            if (callback instanceof AuthorizeCallback) {
                                AuthorizeCallback ac = (AuthorizeCallback) callback;
                                String authid = ac.getAuthenticationID();
                                String authzid = ac.getAuthorizationID();
                                if (authid.equals(authzid)) {
                                    ac.setAuthorized(true);
                                } else {
                                    ac.setAuthorized(false);
                                }
                                if (ac.isAuthorized()) {
                                    ac.setAuthorizedID(authzid);
                                }
                            }
                            else {
                                throw new UnsupportedCallbackException(callback,"Unrecognized SASL ClientCallback");
                            }
                        }
                    }
                }
            }
        }
    }

    /**
     * To create a ZooKeeper client object, the application needs to pass a
     * connection string containing a comma separated list of host:port pairs,
     * each corresponding to a ZooKeeper server.
     * <p>
     * Session establishment is asynchronous. This constructor will initiate
     * connection to the server and return immediately - potentially (usually)
     * before the session is fully established. The watcher argument specifies
     * the watcher that will be notified of any changes in state. This
     * notification can come at any point before or after the constructor call
     * has returned.
     * <p>
     * The instantiated ZooKeeper client object will pick an arbitrary server
     * from the connectString and attempt to connect to it. If establishment of
     * the connection fails, another server in the connect string will be tried
     * (the order is non-deterministic, as we random shuffle the list), until a
     * connection is established. The client will continue attempts until the
     * session is explicitly closed (or the session is expired by the server).
     * <p>
     * Added in 3.2.0: An optional "chroot" suffix may also be appended to the
     * connection string. This will run the client commands while interpreting
     * all paths relative to this root (similar to the unix chroot command).
     * <p>
     * Use {@link #getSessionId} and {@link #getSessionPasswd} on an established
     * client connection, these values must be passed as sessionId and
     * sessionPasswd respectively if reconnecting. Otherwise, if not
     * reconnecting, use the other constructor which does not require these
     * parameters.
     *
     * @param connectString
     *            comma separated host:port pairs, each corresponding to a zk
     *            server. e.g. "127.0.0.1:3000,127.0.0.1:3001,127.0.0.1:3002"
     *            If the optional chroot suffix is used the example would look
     *            like: "127.0.0.1:3000,127.0.0.1:3001,127.0.0.1:3002/app/a"
     *            where the client would be rooted at "/app/a" and all paths
     *            would be relative to this root - ie getting/setting/etc...
     *            "/foo/bar" would result in operations being run on
     *            "/app/a/foo/bar" (from the server perspective).
     * @param sessionTimeout
     *            session timeout in milliseconds
     * @param watcher
     *            a watcher object which will be notified of state changes, may
     *            also be notified for node events
     * @param sessionId
     *            specific session id to use if reconnecting
     * @param sessionPasswd
     *            password for this session
     * @param  service_principal
     *            ignored and will be removed. See Zookeeper#12.
     *
     * @throws IOException in cases of network failure
     * @throws IllegalArgumentException if an invalid chroot path is specified
     * @throws IllegalArgumentException for an invalid list of ZooKeeper hosts
     */
    public ZooKeeper(String connectString, int sessionTimeout, Watcher watcher,
                     long sessionId, byte[] sessionPasswd, String service_principal)
        throws IOException
    {
        this(connectString, sessionTimeout, watcher, sessionId, sessionPasswd, false);
    }

    /**
     * To create a ZooKeeper client object, the application needs to pass a
     * connection string containing a comma separated list of host:port pairs,
     * each corresponding to a ZooKeeper server.
     * <p>
     * Session establishment is asynchronous. This constructor will initiate
     * connection to the server and return immediately - potentially (usually)
     * before the session is fully established. The watcher argument specifies
     * the watcher that will be notified of any changes in state. This
     * notification can come at any point before or after the constructor call
     * has returned.
     * <p>
     * The instantiated ZooKeeper client object will pick an arbitrary server
     * from the connectString and attempt to connect to it. If establishment of
     * the connection fails, another server in the connect string will be tried
     * (the order is non-deterministic, as we random shuffle the list), until a
     * connection is established. The client will continue attempts until the
     * session is explicitly closed (or the session is expired by the server).
     * <p>
     * Added in 3.2.0: An optional "chroot" suffix may also be appended to the
     * connection string. This will run the client commands while interpreting
     * all paths relative to this root (similar to the unix chroot command).
     * <p>
     * Use {@link #getSessionId} and {@link #getSessionPasswd} on an established
     * client connection, these values must be passed as sessionId and
     * sessionPasswd respectively if reconnecting. Otherwise, if not
     * reconnecting, use the other constructor which does not require these
     * parameters.
     *
     * @param connectString
     *            comma separated host:port pairs, each corresponding to a zk
     *            server. e.g. "127.0.0.1:3000,127.0.0.1:3001,127.0.0.1:3002"
     *            If the optional chroot suffix is used the example would look
     *            like: "127.0.0.1:3000,127.0.0.1:3001,127.0.0.1:3002/app/a"
     *            where the client would be rooted at "/app/a" and all paths
     *            would be relative to this root - ie getting/setting/etc...
     *            "/foo/bar" would result in operations being run on
     *            "/app/a/foo/bar" (from the server perspective).
     * @param sessionTimeout
     *            session timeout in milliseconds
     * @param watcher
     *            a watcher object which will be notified of state changes, may
     *            also be notified for node events
     * @param sessionId
     *            specific session id to use if reconnecting
     * @param sessionPasswd
     *            password for this session
     * @param canBeReadOnly
     *            (added in 3.4) whether the created client is allowed to go to
     *            read-only mode in case of partitioning. Read-only mode
     *            basically means that if the client can't find any majority
     *            servers but there's partitioned server it could reach, it
     *            connects to one in read-only mode, i.e. read requests are
     *            allowed while write requests are not. It continues seeking for
     *            majority in the background.
     *
     * @throws IOException in cases of network failure
     * @throws IllegalArgumentException if an invalid chroot path is specified
     */
    public ZooKeeper(String connectString, int sessionTimeout, Watcher watcher,
            long sessionId, byte[] sessionPasswd, boolean canBeReadOnly)
        throws IOException
    {
        LOG.info("Initiating client connection, connectString=" + connectString
                + " sessionTimeout=" + sessionTimeout
                + " watcher=" + watcher
                + " sessionId=" + Long.toHexString(sessionId)
                + " sessionPasswd="
                + (sessionPasswd == null ? "<null>" : "<hidden>"));

        watchManager.defaultWatcher = watcher;

        ConnectStringParser connectStringParser = new ConnectStringParser(
                connectString);
        HostProvider hostProvider = new StaticHostProvider(
                connectStringParser.getServerAddresses());

        LoginThread loginThread = null;

        // Use presence/absence of service_principal
        // as a boolean flag to decide whether to start the LoginThread and obtain a Subject for this client.
        if ((service_principal != null) && (System.getProperty("java.security.auth.login.config") != null)) {
            // zookeeper.client.ticket.renewal defaults to 19 hours (about 80% of 24 hours, which is a typical ticket expiry interval).
            loginThread = new LoginThread("Client",new ClientCallbackHandler(null),Integer.getInteger("zookeeper.client.ticket.renewal",19*60*60*1000));
        }

        cnxn = new ClientCnxn(connectStringParser.getChrootPath(),
<<<<<<< HEAD
                hostProvider, sessionTimeout, this, watchManager,
                getClientCnxnSocket(), sessionId, sessionPasswd, canBeReadOnly);
        cnxn.seenRwServerBefore = true; // since user has provided sessionId
=======
                              hostProvider, sessionTimeout, this, watchManager,
                              getClientCnxnSocket(), sessionId, sessionPasswd, loginThread);
>>>>>>> d179eb98
        cnxn.start();
    }

    public ZooKeeper(String connectString, int sessionTimeout, Watcher watcher,
                long sessionId, byte[] sessionPasswd)
            throws IOException
     {
            LOG.info("Initiating client connection, connectString=" + connectString
                    + " sessionTimeout=" + sessionTimeout
                    + " watcher=" + watcher
                    + " sessionId=" + Long.toHexString(sessionId)
                    + " sessionPasswd="
                    + (sessionPasswd == null ? "<null>" : "<hidden>"));

            watchManager.defaultWatcher = watcher;

            ConnectStringParser connectStringParser = new ConnectStringParser(
                    connectString);
            HostProvider hostProvider = new StaticHostProvider(
                    connectStringParser.getServerAddresses());

            cnxn = new ClientCnxn(connectStringParser.getChrootPath(),
                                  hostProvider, sessionTimeout, this, watchManager,
                                  getClientCnxnSocket(), sessionId, sessionPasswd, null);
            cnxn.start();
     }

    /**
     * The session id for this ZooKeeper client instance. The value returned is
     * not valid until the client connects to a server and may change after a
     * re-connect.
     *
     * This method is NOT thread safe
     *
     * @return current session id
     */
    public long getSessionId() {
        return cnxn.getSessionId();
    }

    /**
     * The session password for this ZooKeeper client instance. The value
     * returned is not valid until the client connects to a server and may
     * change after a re-connect.
     *
     * This method is NOT thread safe
     *
     * @return current session password
     */
    public byte[] getSessionPasswd() {
        return cnxn.getSessionPasswd();
    }

    /**
     * The negotiated session timeout for this ZooKeeper client instance. The
     * value returned is not valid until the client connects to a server and
     * may change after a re-connect.
     *
     * This method is NOT thread safe
     *
     * @return current session timeout
     */
    public int getSessionTimeout() {
        return cnxn.getSessionTimeout();
    }

    /**
     * Add the specified scheme:auth information to this connection.
     *
     * This method is NOT thread safe
     *
     * @param scheme
     * @param auth
     */
    public void addAuthInfo(String scheme, byte auth[]) {
        cnxn.addAuthInfo(scheme, auth);
    }

    /**
     * Specify the default watcher for the connection (overrides the one
     * specified during construction).
     *
     * @param watcher
     */
    public synchronized void register(Watcher watcher) {
        watchManager.defaultWatcher = watcher;
    }

    /**
     * Close this client object. Once the client is closed, its session becomes
     * invalid. All the ephemeral nodes in the ZooKeeper server associated with
     * the session will be removed. The watches left on those nodes (and on
     * their parents) will be triggered.
     *
     * @throws InterruptedException
     */
    public synchronized void close() throws InterruptedException {
        if (!cnxn.getState().isAlive()) {
            if (LOG.isDebugEnabled()) {
                LOG.debug("Close called on already closed client");
            }
            return;
        }

        if (LOG.isDebugEnabled()) {
            LOG.debug("Closing session: 0x" + Long.toHexString(getSessionId()));
        }

        try {
            cnxn.close();
        } catch (IOException e) {
            if (LOG.isDebugEnabled()) {
                LOG.debug("Ignoring unexpected exception during close", e);
            }
        }

        LOG.info("Session: 0x" + Long.toHexString(getSessionId()) + " closed");
    }

    /**
     * Prepend the chroot to the client path (if present). The expectation of
     * this function is that the client path has been validated before this
     * function is called
     * @param clientPath path to the node
     * @return server view of the path (chroot prepended to client path)
     */
    private String prependChroot(String clientPath) {
        if (cnxn.chrootPath != null) {
            // handle clientPath = "/"
            if (clientPath.length() == 1) {
                return cnxn.chrootPath;
            }
            return cnxn.chrootPath + clientPath;
        } else {
            return clientPath;
        }
    }

    /**
     * Create a node with the given path. The node data will be the given data,
     * and node acl will be the given acl.
     * <p>
     * The flags argument specifies whether the created node will be ephemeral
     * or not.
     * <p>
     * An ephemeral node will be removed by the ZooKeeper automatically when the
     * session associated with the creation of the node expires.
     * <p>
     * The flags argument can also specify to create a sequential node. The
     * actual path name of a sequential node will be the given path plus a
     * suffix "i" where i is the current sequential number of the node. The sequence
     * number is always fixed length of 10 digits, 0 padded. Once
     * such a node is created, the sequential number will be incremented by one.
     * <p>
     * If a node with the same actual path already exists in the ZooKeeper, a
     * KeeperException with error code KeeperException.NodeExists will be
     * thrown. Note that since a different actual path is used for each
     * invocation of creating sequential node with the same path argument, the
     * call will never throw "file exists" KeeperException.
     * <p>
     * If the parent node does not exist in the ZooKeeper, a KeeperException
     * with error code KeeperException.NoNode will be thrown.
     * <p>
     * An ephemeral node cannot have children. If the parent node of the given
     * path is ephemeral, a KeeperException with error code
     * KeeperException.NoChildrenForEphemerals will be thrown.
     * <p>
     * This operation, if successful, will trigger all the watches left on the
     * node of the given path by exists and getData API calls, and the watches
     * left on the parent node by getChildren API calls.
     * <p>
     * If a node is created successfully, the ZooKeeper server will trigger the
     * watches on the path left by exists calls, and the watches on the parent
     * of the node by getChildren calls.
     * <p>
     * The maximum allowable size of the data array is 1 MB (1,048,576 bytes).
     * Arrays larger than this will cause a KeeperExecption to be thrown.
     *
     * @param path
     *                the path for the node
     * @param data
     *                the initial data for the node
     * @param acl
     *                the acl for the node
     * @param createMode
     *                specifying whether the node to be created is ephemeral
     *                and/or sequential
     * @return the actual path of the created node
     * @throws KeeperException if the server returns a non-zero error code
     * @throws KeeperException.InvalidACLException if the ACL is invalid, null, or empty
     * @throws InterruptedException if the transaction is interrupted
     * @throws IllegalArgumentException if an invalid path is specified
     */
    public String create(final String path, byte data[], List<ACL> acl,
            CreateMode createMode)
        throws KeeperException, InterruptedException
    {
        final String clientPath = path;
        PathUtils.validatePath(clientPath, createMode.isSequential());

        final String serverPath = prependChroot(clientPath);

        RequestHeader h = new RequestHeader();
        h.setType(ZooDefs.OpCode.create);
        CreateRequest request = new CreateRequest();
        CreateResponse response = new CreateResponse();
        request.setData(data);
        request.setFlags(createMode.toFlag());
        request.setPath(serverPath);
        if (acl != null && acl.size() == 0) {
            throw new KeeperException.InvalidACLException();
        }
        request.setAcl(acl);
        ReplyHeader r = cnxn.submitRequest(h, request, response, null);
        if (r.getErr() != 0) {
            throw KeeperException.create(KeeperException.Code.get(r.getErr()),
                    clientPath);
        }
        if (cnxn.chrootPath == null) {
            return response.getPath();
        } else {
            return response.getPath().substring(cnxn.chrootPath.length());
        }
    }

    /**
     * The Asynchronous version of create. The request doesn't actually until
     * the asynchronous callback is called.
     *
     * @see #create(String, byte[], List, CreateMode)
     */

    public void create(final String path, byte data[], List<ACL> acl,
            CreateMode createMode,  StringCallback cb, Object ctx)
    {
        final String clientPath = path;
        PathUtils.validatePath(clientPath, createMode.isSequential());

        final String serverPath = prependChroot(clientPath);

        RequestHeader h = new RequestHeader();
        h.setType(ZooDefs.OpCode.create);
        CreateRequest request = new CreateRequest();
        CreateResponse response = new CreateResponse();
        ReplyHeader r = new ReplyHeader();
        request.setData(data);
        request.setFlags(createMode.toFlag());
        request.setPath(serverPath);
        request.setAcl(acl);
        cnxn.queuePacket(h, r, request, response, cb, clientPath,
                serverPath, ctx, null);
    }

    /**
     * Delete the node with the given path. The call will succeed if such a node
     * exists, and the given version matches the node's version (if the given
     * version is -1, it matches any node's versions).
     * <p>
     * A KeeperException with error code KeeperException.NoNode will be thrown
     * if the nodes does not exist.
     * <p>
     * A KeeperException with error code KeeperException.BadVersion will be
     * thrown if the given version does not match the node's version.
     * <p>
     * A KeeperException with error code KeeperException.NotEmpty will be thrown
     * if the node has children.
     * <p>
     * This operation, if successful, will trigger all the watches on the node
     * of the given path left by exists API calls, and the watches on the parent
     * node left by getChildren API calls.
     *
     * @param path
     *                the path of the node to be deleted.
     * @param version
     *                the expected node version.
     * @throws InterruptedException IF the server transaction is interrupted
     * @throws KeeperException If the server signals an error with a non-zero
     *   return code.
     * @throws IllegalArgumentException if an invalid path is specified
     */
    public void delete(final String path, int version)
        throws InterruptedException, KeeperException
    {
        final String clientPath = path;
        PathUtils.validatePath(clientPath);

        final String serverPath;

        // maintain semantics even in chroot case
        // specifically - root cannot be deleted
        // I think this makes sense even in chroot case.
        if (clientPath.equals("/")) {
            // a bit of a hack, but delete(/) will never succeed and ensures
            // that the same semantics are maintained
            serverPath = clientPath;
        } else {
            serverPath = prependChroot(clientPath);
        }

        RequestHeader h = new RequestHeader();
        h.setType(ZooDefs.OpCode.delete);
        DeleteRequest request = new DeleteRequest();
        request.setPath(serverPath);
        request.setVersion(version);
        ReplyHeader r = cnxn.submitRequest(h, request, null, null);
        if (r.getErr() != 0) {
            throw KeeperException.create(KeeperException.Code.get(r.getErr()),
                    clientPath);
        }
    }

    
    /**
     * Recursively delete the node with the given path. 
     * <p>
     * Important: All versions, of all nodes, under the given node are deleted.
     * <p>
     * If there is an error with deleting one of the sub-nodes in the tree, 
     * this operation would abort and would be the responsibility of the app to handle the same.
     * 
     * See {@link #delete(String, int)} for more details.
     * 
     * @throws IllegalArgumentException if an invalid path is specified
     */
    public void deleteRecursive(final String pathRoot)
        throws InterruptedException, KeeperException
    {
        PathUtils.validatePath(pathRoot);
      
        List<String> tree = this.listSubTreeBFS(pathRoot);
        LOG.debug("Deleting " + tree);
        LOG.debug("Deleting " + tree.size() + " subnodes ");
        for (int i = tree.size() - 1; i >= 0 ; --i) {
            //Delete the leaves first and eventually get rid of the root
            this.delete(tree.get(i), -1); //Delete all versions of the node with -1.
        }
    }
    

    /**
     * Recursively delete the node with the given path. (async version).
     * 
     * <p>
     * Important: All versions, of all nodes, under the given node are deleted.
     * <p>
     * If there is an error with deleting one of the sub-nodes in the tree, 
     * this operation would abort and would be the responsibility of the app to handle the same.
     * <p>
     * 
     * @throws IllegalArgumentException if an invalid path is specified
     */
    public void deleteRecursive(final String pathRoot, VoidCallback cb,
        Object ctx)
        throws InterruptedException, KeeperException
    {
        PathUtils.validatePath(pathRoot);
      
        List<String> tree = this.listSubTreeBFS(pathRoot);
        LOG.debug("Deleting " + tree);
        LOG.debug("Deleting " + tree.size() + " subnodes ");
        for (int i = tree.size() - 1; i >= 0 ; --i) {
            //Delete the leaves first and eventually get rid of the root
            this.delete(tree.get(i), -1, cb, ctx); //Delete all versions of the node with -1.
        }
    }
    
    /**
     * BFS Traversal of the system under pathRoot, with the entries in the list, in the same order as that of the traversal.
     * <p>
     * <b>Important:</b> This is <i>not an atomic snapshot</i> of the tree ever, but the state as it exists across multiple RPCs from zkClient to the ensemble.
     * For practical purposes, it is suggested to bring the clients to the ensemble down (i.e. prevent writes to pathRoot) to 'simulate' a snapshot behavior.   
     * 
     * @param pathRoot The znode path, for which the entire subtree needs to be listed.
     * @throws InterruptedException 
     * @throws KeeperException 
     */
    public List<String> listSubTreeBFS(final String pathRoot) throws KeeperException, InterruptedException {
        Deque<String> queue = new LinkedList<String>();
        List<String> tree = new ArrayList<String>();
        queue.add(pathRoot);
        tree.add(pathRoot);
        while (true) {
            String node = queue.pollFirst();
            if (node == null) {
                break;
            }
            List<String> children = this.getChildren(node, false);
            for (final String child : children) {
                final String childPath = node + "/" + child;
                queue.add(childPath);
                tree.add(childPath);
            }
        }
        return tree;
    }
    

    
    /**
     * The Asynchronous version of delete. The request doesn't actually until
     * the asynchronous callback is called.
     *
     * @see #delete(String, int)
     */
    public void delete(final String path, int version, VoidCallback cb,
            Object ctx)
    {
        final String clientPath = path;
        PathUtils.validatePath(clientPath);

        final String serverPath;

        // maintain semantics even in chroot case
        // specifically - root cannot be deleted
        // I think this makes sense even in chroot case.
        if (clientPath.equals("/")) {
            // a bit of a hack, but delete(/) will never succeed and ensures
            // that the same semantics are maintained
            serverPath = clientPath;
        } else {
            serverPath = prependChroot(clientPath);
        }

        RequestHeader h = new RequestHeader();
        h.setType(ZooDefs.OpCode.delete);
        DeleteRequest request = new DeleteRequest();
        request.setPath(serverPath);
        request.setVersion(version);
        cnxn.queuePacket(h, new ReplyHeader(), request, null, cb, clientPath,
                serverPath, ctx, null);
    }

    /**
     * Return the stat of the node of the given path. Return null if no such a
     * node exists.
     * <p>
     * If the watch is non-null and the call is successful (no exception is thrown),
     * a watch will be left on the node with the given path. The watch will be
     * triggered by a successful operation that creates/delete the node or sets
     * the data on the node.
     *
     * @param path the node path
     * @param watcher explicit watcher
     * @return the stat of the node of the given path; return null if no such a
     *         node exists.
     * @throws KeeperException If the server signals an error
     * @throws InterruptedException If the server transaction is interrupted.
     * @throws IllegalArgumentException if an invalid path is specified
     */
    public Stat exists(final String path, Watcher watcher)
        throws KeeperException, InterruptedException
    {
        final String clientPath = path;
        PathUtils.validatePath(clientPath);

        // the watch contains the un-chroot path
        WatchRegistration wcb = null;
        if (watcher != null) {
            wcb = new ExistsWatchRegistration(watcher, clientPath);
        }

        final String serverPath = prependChroot(clientPath);

        RequestHeader h = new RequestHeader();
        h.setType(ZooDefs.OpCode.exists);
        ExistsRequest request = new ExistsRequest();
        request.setPath(serverPath);
        request.setWatch(watcher != null);
        SetDataResponse response = new SetDataResponse();
        ReplyHeader r = cnxn.submitRequest(h, request, response, wcb);
        if (r.getErr() != 0) {
            if (r.getErr() == KeeperException.Code.NONODE.intValue()) {
                return null;
            }
            throw KeeperException.create(KeeperException.Code.get(r.getErr()),
                    clientPath);
        }

        return response.getStat().getCzxid() == -1 ? null : response.getStat();
    }

    /**
     * Return the stat of the node of the given path. Return null if no such a
     * node exists.
     * <p>
     * If the watch is true and the call is successful (no exception is thrown),
     * a watch will be left on the node with the given path. The watch will be
     * triggered by a successful operation that creates/delete the node or sets
     * the data on the node.
     *
     * @param path
     *                the node path
     * @param watch
     *                whether need to watch this node
     * @return the stat of the node of the given path; return null if no such a
     *         node exists.
     * @throws KeeperException If the server signals an error
     * @throws InterruptedException If the server transaction is interrupted.
     */
    public Stat exists(String path, boolean watch) throws KeeperException,
        InterruptedException
    {
        return exists(path, watch ? watchManager.defaultWatcher : null);
    }

    /**
     * The Asynchronous version of exists. The request doesn't actually until
     * the asynchronous callback is called.
     *
     * @see #exists(String, boolean)
     */
    public void exists(final String path, Watcher watcher,
            StatCallback cb, Object ctx)
    {
        final String clientPath = path;
        PathUtils.validatePath(clientPath);

        // the watch contains the un-chroot path
        WatchRegistration wcb = null;
        if (watcher != null) {
            wcb = new ExistsWatchRegistration(watcher, clientPath);
        }

        final String serverPath = prependChroot(clientPath);

        RequestHeader h = new RequestHeader();
        h.setType(ZooDefs.OpCode.exists);
        ExistsRequest request = new ExistsRequest();
        request.setPath(serverPath);
        request.setWatch(watcher != null);
        SetDataResponse response = new SetDataResponse();
        cnxn.queuePacket(h, new ReplyHeader(), request, response, cb,
                clientPath, serverPath, ctx, wcb);
    }

    /**
     * The Asynchronous version of exists. The request doesn't actually until
     * the asynchronous callback is called.
     *
     * @see #exists(String, boolean)
     */
    public void exists(String path, boolean watch, StatCallback cb, Object ctx) {
        exists(path, watch ? watchManager.defaultWatcher : null, cb, ctx);
    }

    /**
     * Return the data and the stat of the node of the given path.
     * <p>
     * If the watch is non-null and the call is successful (no exception is
     * thrown), a watch will be left on the node with the given path. The watch
     * will be triggered by a successful operation that sets data on the node, or
     * deletes the node.
     * <p>
     * A KeeperException with error code KeeperException.NoNode will be thrown
     * if no node with the given path exists.
     *
     * @param path the given path
     * @param watcher explicit watcher
     * @param stat the stat of the node
     * @return the data of the node
     * @throws KeeperException If the server signals an error with a non-zero error code
     * @throws InterruptedException If the server transaction is interrupted.
     * @throws IllegalArgumentException if an invalid path is specified
     */
    public byte[] getData(final String path, Watcher watcher, Stat stat)
        throws KeeperException, InterruptedException
     {
        final String clientPath = path;
        PathUtils.validatePath(clientPath);

        // the watch contains the un-chroot path
        WatchRegistration wcb = null;
        if (watcher != null) {
            wcb = new DataWatchRegistration(watcher, clientPath);
        }

        final String serverPath = prependChroot(clientPath);

        RequestHeader h = new RequestHeader();
        h.setType(ZooDefs.OpCode.getData);
        GetDataRequest request = new GetDataRequest();
        request.setPath(serverPath);
        request.setWatch(watcher != null);
        GetDataResponse response = new GetDataResponse();
        ReplyHeader r = cnxn.submitRequest(h, request, response, wcb);
        if (r.getErr() != 0) {
            throw KeeperException.create(KeeperException.Code.get(r.getErr()),
                    clientPath);
        }
        if (stat != null) {
            DataTree.copyStat(response.getStat(), stat);
        }
        return response.getData();
    }

    /**
     * Return the data and the stat of the node of the given path.
     * <p>
     * If the watch is true and the call is successful (no exception is
     * thrown), a watch will be left on the node with the given path. The watch
     * will be triggered by a successful operation that sets data on the node, or
     * deletes the node.
     * <p>
     * A KeeperException with error code KeeperException.NoNode will be thrown
     * if no node with the given path exists.
     *
     * @param path the given path
     * @param watch whether need to watch this node
     * @param stat the stat of the node
     * @return the data of the node
     * @throws KeeperException If the server signals an error with a non-zero error code
     * @throws InterruptedException If the server transaction is interrupted.
     */
    public byte[] getData(String path, boolean watch, Stat stat)
            throws KeeperException, InterruptedException {
        return getData(path, watch ? watchManager.defaultWatcher : null, stat);
    }

    /**
     * The Asynchronous version of getData. The request doesn't actually until
     * the asynchronous callback is called.
     *
     * @see #getData(String, Watcher, Stat)
     */
    public void getData(final String path, Watcher watcher,
            DataCallback cb, Object ctx)
    {
        final String clientPath = path;
        PathUtils.validatePath(clientPath);

        // the watch contains the un-chroot path
        WatchRegistration wcb = null;
        if (watcher != null) {
            wcb = new DataWatchRegistration(watcher, clientPath);
        }

        final String serverPath = prependChroot(clientPath);

        RequestHeader h = new RequestHeader();
        h.setType(ZooDefs.OpCode.getData);
        GetDataRequest request = new GetDataRequest();
        request.setPath(serverPath);
        request.setWatch(watcher != null);
        GetDataResponse response = new GetDataResponse();
        cnxn.queuePacket(h, new ReplyHeader(), request, response, cb,
                clientPath, serverPath, ctx, wcb);
    }

    /**
     * The Asynchronous version of getData. The request doesn't actually until
     * the asynchronous callback is called.
     *
     * @see #getData(String, boolean, Stat)
     */
    public void getData(String path, boolean watch, DataCallback cb, Object ctx) {
        getData(path, watch ? watchManager.defaultWatcher : null, cb, ctx);
    }

    /**
     * Set the data for the node of the given path if such a node exists and the
     * given version matches the version of the node (if the given version is
     * -1, it matches any node's versions). Return the stat of the node.
     * <p>
     * This operation, if successful, will trigger all the watches on the node
     * of the given path left by getData calls.
     * <p>
     * A KeeperException with error code KeeperException.NoNode will be thrown
     * if no node with the given path exists.
     * <p>
     * A KeeperException with error code KeeperException.BadVersion will be
     * thrown if the given version does not match the node's version.
     * <p>
     * The maximum allowable size of the data array is 1 MB (1,048,576 bytes).
     * Arrays larger than this will cause a KeeperExecption to be thrown.
     *
     * @param path
     *                the path of the node
     * @param data
     *                the data to set
     * @param version
     *                the expected matching version
     * @return the state of the node
     * @throws InterruptedException If the server transaction is interrupted.
     * @throws KeeperException If the server signals an error with a non-zero error code.
     * @throws IllegalArgumentException if an invalid path is specified
     */
    public Stat setData(final String path, byte data[], int version)
        throws KeeperException, InterruptedException
    {
        final String clientPath = path;
        PathUtils.validatePath(clientPath);

        final String serverPath = prependChroot(clientPath);

        RequestHeader h = new RequestHeader();
        h.setType(ZooDefs.OpCode.setData);
        SetDataRequest request = new SetDataRequest();
        request.setPath(serverPath);
        request.setData(data);
        request.setVersion(version);
        SetDataResponse response = new SetDataResponse();
        ReplyHeader r = cnxn.submitRequest(h, request, response, null);
        if (r.getErr() != 0) {
            throw KeeperException.create(KeeperException.Code.get(r.getErr()),
                    clientPath);
        }
        return response.getStat();
    }

    /**
     * The Asynchronous version of setData. The request doesn't actually until
     * the asynchronous callback is called.
     *
     * @see #setData(String, byte[], int)
     */
    public void setData(final String path, byte data[], int version,
            StatCallback cb, Object ctx)
    {
        final String clientPath = path;
        PathUtils.validatePath(clientPath);

        final String serverPath = prependChroot(clientPath);

        RequestHeader h = new RequestHeader();
        h.setType(ZooDefs.OpCode.setData);
        SetDataRequest request = new SetDataRequest();
        request.setPath(serverPath);
        request.setData(data);
        request.setVersion(version);
        SetDataResponse response = new SetDataResponse();
        cnxn.queuePacket(h, new ReplyHeader(), request, response, cb,
                clientPath, serverPath, ctx, null);
    }

    /**
     * Return the ACL and stat of the node of the given path.
     * <p>
     * A KeeperException with error code KeeperException.NoNode will be thrown
     * if no node with the given path exists.
     *
     * @param path
     *                the given path for the node
     * @param stat
     *                the stat of the node will be copied to this parameter.
     * @return the ACL array of the given node.
     * @throws InterruptedException If the server transaction is interrupted.
     * @throws KeeperException If the server signals an error with a non-zero error code.
     * @throws IllegalArgumentException if an invalid path is specified
     */
    public List<ACL> getACL(final String path, Stat stat)
        throws KeeperException, InterruptedException
    {
        final String clientPath = path;
        PathUtils.validatePath(clientPath);

        final String serverPath = prependChroot(clientPath);

        RequestHeader h = new RequestHeader();
        h.setType(ZooDefs.OpCode.getACL);
        GetACLRequest request = new GetACLRequest();
        request.setPath(serverPath);
        GetACLResponse response = new GetACLResponse();
        ReplyHeader r = cnxn.submitRequest(h, request, response, null);
        if (r.getErr() != 0) {
            throw KeeperException.create(KeeperException.Code.get(r.getErr()),
                    clientPath);
        }
        DataTree.copyStat(response.getStat(), stat);
        return response.getAcl();
    }

    /**
     * The Asynchronous version of getACL. The request doesn't actually until
     * the asynchronous callback is called.
     *
     * @see #getACL(String, Stat)
     */
    public void getACL(final String path, Stat stat, ACLCallback cb,
            Object ctx)
    {
        final String clientPath = path;
        PathUtils.validatePath(clientPath);

        final String serverPath = prependChroot(clientPath);

        RequestHeader h = new RequestHeader();
        h.setType(ZooDefs.OpCode.getACL);
        GetACLRequest request = new GetACLRequest();
        request.setPath(serverPath);
        GetACLResponse response = new GetACLResponse();
        cnxn.queuePacket(h, new ReplyHeader(), request, response, cb,
                clientPath, serverPath, ctx, null);
    }

    /**
     * Set the ACL for the node of the given path if such a node exists and the
     * given version matches the version of the node. Return the stat of the
     * node.
     * <p>
     * A KeeperException with error code KeeperException.NoNode will be thrown
     * if no node with the given path exists.
     * <p>
     * A KeeperException with error code KeeperException.BadVersion will be
     * thrown if the given version does not match the node's version.
     *
     * @param path
     * @param acl
     * @param version
     * @return the stat of the node.
     * @throws InterruptedException If the server transaction is interrupted.
     * @throws KeeperException If the server signals an error with a non-zero error code.
     * @throws org.apache.zookeeper.KeeperException.InvalidACLException If the acl is invalide.
     * @throws IllegalArgumentException if an invalid path is specified
     */
    public Stat setACL(final String path, List<ACL> acl, int version)
        throws KeeperException, InterruptedException
    {
        final String clientPath = path;
        PathUtils.validatePath(clientPath);

        final String serverPath = prependChroot(clientPath);

        RequestHeader h = new RequestHeader();
        h.setType(ZooDefs.OpCode.setACL);
        SetACLRequest request = new SetACLRequest();
        request.setPath(serverPath);
        if (acl != null && acl.size() == 0) {
            throw new KeeperException.InvalidACLException();
        }
        request.setAcl(acl);
        request.setVersion(version);
        SetACLResponse response = new SetACLResponse();
        ReplyHeader r = cnxn.submitRequest(h, request, response, null);
        if (r.getErr() != 0) {
            throw KeeperException.create(KeeperException.Code.get(r.getErr()),
                    clientPath);
        }
        return response.getStat();
    }

    /**
     * The Asynchronous version of setACL. The request doesn't actually until
     * the asynchronous callback is called.
     *
     * @see #setACL(String, List, int)
     */
    public void setACL(final String path, List<ACL> acl, int version,
            StatCallback cb, Object ctx)
    {
        final String clientPath = path;
        PathUtils.validatePath(clientPath);

        final String serverPath = prependChroot(clientPath);

        RequestHeader h = new RequestHeader();
        h.setType(ZooDefs.OpCode.setACL);
        SetACLRequest request = new SetACLRequest();
        request.setPath(serverPath);
        request.setAcl(acl);
        request.setVersion(version);
        SetACLResponse response = new SetACLResponse();
        cnxn.queuePacket(h, new ReplyHeader(), request, response, cb,
                clientPath, serverPath, ctx, null);
    }

    /**
     * Return the list of the children of the node of the given path.
     * <p>
     * If the watch is non-null and the call is successful (no exception is thrown),
     * a watch will be left on the node with the given path. The watch willbe
     * triggered by a successful operation that deletes the node of the given
     * path or creates/delete a child under the node.
     * <p>
     * The list of children returned is not sorted and no guarantee is provided
     * as to its natural or lexical order.
     * <p>
     * A KeeperException with error code KeeperException.NoNode will be thrown
     * if no node with the given path exists.
     *
     * @param path
     * @param watcher explicit watcher
     * @return an unordered array of children of the node with the given path
     * @throws InterruptedException If the server transaction is interrupted.
     * @throws KeeperException If the server signals an error with a non-zero error code.
     * @throws IllegalArgumentException if an invalid path is specified
     */
    public List<String> getChildren(final String path, Watcher watcher)
        throws KeeperException, InterruptedException
    {
        final String clientPath = path;
        PathUtils.validatePath(clientPath);

        // the watch contains the un-chroot path
        WatchRegistration wcb = null;
        if (watcher != null) {
            wcb = new ChildWatchRegistration(watcher, clientPath);
        }

        final String serverPath = prependChroot(clientPath);

        RequestHeader h = new RequestHeader();
        h.setType(ZooDefs.OpCode.getChildren);
        GetChildrenRequest request = new GetChildrenRequest();
        request.setPath(serverPath);
        request.setWatch(watcher != null);
        GetChildrenResponse response = new GetChildrenResponse();
        ReplyHeader r = cnxn.submitRequest(h, request, response, wcb);
        if (r.getErr() != 0) {
            throw KeeperException.create(KeeperException.Code.get(r.getErr()),
                    clientPath);
        }
        return response.getChildren();
    }

    /**
     * Return the list of the children of the node of the given path.
     * <p>
     * If the watch is true and the call is successful (no exception is thrown),
     * a watch will be left on the node with the given path. The watch willbe
     * triggered by a successful operation that deletes the node of the given
     * path or creates/delete a child under the node.
     * <p>
     * The list of children returned is not sorted and no guarantee is provided
     * as to its natural or lexical order.
     * <p>
     * A KeeperException with error code KeeperException.NoNode will be thrown
     * if no node with the given path exists.
     *
     * @param path
     * @param watch
     * @return an unordered array of children of the node with the given path
     * @throws InterruptedException If the server transaction is interrupted.
     * @throws KeeperException If the server signals an error with a non-zero error code.
     */
    public List<String> getChildren(String path, boolean watch)
            throws KeeperException, InterruptedException {
        return getChildren(path, watch ? watchManager.defaultWatcher : null);
    }

    /**
     * The Asynchronous version of getChildren. The request doesn't actually
     * until the asynchronous callback is called.
     *
     * @see #getChildren(String, Watcher)
     */
    public void getChildren(final String path, Watcher watcher,
            ChildrenCallback cb, Object ctx)
    {
        final String clientPath = path;
        PathUtils.validatePath(clientPath);

        // the watch contains the un-chroot path
        WatchRegistration wcb = null;
        if (watcher != null) {
            wcb = new ChildWatchRegistration(watcher, clientPath);
        }

        final String serverPath = prependChroot(clientPath);

        RequestHeader h = new RequestHeader();
        h.setType(ZooDefs.OpCode.getChildren);
        GetChildrenRequest request = new GetChildrenRequest();
        request.setPath(serverPath);
        request.setWatch(watcher != null);
        GetChildrenResponse response = new GetChildrenResponse();
        cnxn.queuePacket(h, new ReplyHeader(), request, response, cb,
                clientPath, serverPath, ctx, wcb);
    }

    /**
     * The Asynchronous version of getChildren. The request doesn't actually
     * until the asynchronous callback is called.
     *
     * @see #getChildren(String, boolean)
     */
    public void getChildren(String path, boolean watch, ChildrenCallback cb,
            Object ctx)
    {
        getChildren(path, watch ? watchManager.defaultWatcher : null, cb, ctx);
    }

    /**
     * For the given znode path return the stat and children list.
     * <p>
     * If the watch is non-null and the call is successful (no exception is thrown),
     * a watch will be left on the node with the given path. The watch willbe
     * triggered by a successful operation that deletes the node of the given
     * path or creates/delete a child under the node.
     * <p>
     * The list of children returned is not sorted and no guarantee is provided
     * as to its natural or lexical order.
     * <p>
     * A KeeperException with error code KeeperException.NoNode will be thrown
     * if no node with the given path exists.
     *
     * @since 3.3.0
     * 
     * @param path
     * @param watcher explicit watcher
     * @param stat stat of the znode designated by path
     * @return an unordered array of children of the node with the given path
     * @throws InterruptedException If the server transaction is interrupted.
     * @throws KeeperException If the server signals an error with a non-zero error code.
     * @throws IllegalArgumentException if an invalid path is specified
     */
    public List<String> getChildren(final String path, Watcher watcher,
            Stat stat)
        throws KeeperException, InterruptedException
    {
        final String clientPath = path;
        PathUtils.validatePath(clientPath);

        // the watch contains the un-chroot path
        WatchRegistration wcb = null;
        if (watcher != null) {
            wcb = new ChildWatchRegistration(watcher, clientPath);
        }

        final String serverPath = prependChroot(clientPath);

        RequestHeader h = new RequestHeader();
        h.setType(ZooDefs.OpCode.getChildren2);
        GetChildren2Request request = new GetChildren2Request();
        request.setPath(serverPath);
        request.setWatch(watcher != null);
        GetChildren2Response response = new GetChildren2Response();
        ReplyHeader r = cnxn.submitRequest(h, request, response, wcb);
        if (r.getErr() != 0) {
            throw KeeperException.create(KeeperException.Code.get(r.getErr()),
                    clientPath);
        }
        if (stat != null) {
            DataTree.copyStat(response.getStat(), stat);
        }
        return response.getChildren();
    }

    /**
     * For the given znode path return the stat and children list.
     * <p>
     * If the watch is true and the call is successful (no exception is thrown),
     * a watch will be left on the node with the given path. The watch willbe
     * triggered by a successful operation that deletes the node of the given
     * path or creates/delete a child under the node.
     * <p>
     * The list of children returned is not sorted and no guarantee is provided
     * as to its natural or lexical order.
     * <p>
     * A KeeperException with error code KeeperException.NoNode will be thrown
     * if no node with the given path exists.
     *
     * @since 3.3.0
     * 
     * @param path
     * @param watch
     * @param stat stat of the znode designated by path
     * @return an unordered array of children of the node with the given path
     * @throws InterruptedException If the server transaction is interrupted.
     * @throws KeeperException If the server signals an error with a non-zero
     *  error code.
     */
    public List<String> getChildren(String path, boolean watch, Stat stat)
            throws KeeperException, InterruptedException {
        return getChildren(path, watch ? watchManager.defaultWatcher : null,
                stat);
    }

    /**
     * The Asynchronous version of getChildren. The request doesn't actually
     * until the asynchronous callback is called.
     *
     * @since 3.3.0
     * 
     * @see #getChildren(String, Watcher, Stat)
     */
    public void getChildren(final String path, Watcher watcher,
            Children2Callback cb, Object ctx)
    {
        final String clientPath = path;
        PathUtils.validatePath(clientPath);

        // the watch contains the un-chroot path
        WatchRegistration wcb = null;
        if (watcher != null) {
            wcb = new ChildWatchRegistration(watcher, clientPath);
        }

        final String serverPath = prependChroot(clientPath);

        RequestHeader h = new RequestHeader();
        h.setType(ZooDefs.OpCode.getChildren2);
        GetChildren2Request request = new GetChildren2Request();
        request.setPath(serverPath);
        request.setWatch(watcher != null);
        GetChildren2Response response = new GetChildren2Response();
        cnxn.queuePacket(h, new ReplyHeader(), request, response, cb,
                clientPath, serverPath, ctx, wcb);
    }

    /**
     * The Asynchronous version of getChildren. The request doesn't actually
     * until the asynchronous callback is called.
     *
     * @since 3.3.0
     * 
     * @see #getChildren(String, boolean, Stat)
     */
    public void getChildren(String path, boolean watch, Children2Callback cb,
            Object ctx)
    {
        getChildren(path, watch ? watchManager.defaultWatcher : null, cb, ctx);
    }

    /**
     * Asynchronous sync. Flushes channel between process and leader.
     * @param path
     * @param cb a handler for the callback
     * @param ctx context to be provided to the callback
     * @throws IllegalArgumentException if an invalid path is specified
     */
    public void sync(final String path, VoidCallback cb, Object ctx){
        final String clientPath = path;
        PathUtils.validatePath(clientPath);

        final String serverPath = prependChroot(clientPath);

        RequestHeader h = new RequestHeader();
        h.setType(ZooDefs.OpCode.sync);
        SyncRequest request = new SyncRequest();
        SyncResponse response = new SyncResponse();
        request.setPath(serverPath);
        cnxn.queuePacket(h, new ReplyHeader(), request, response, cb,
                clientPath, serverPath, ctx, null);
    }

    public States getState() {
        return cnxn.getState();
    }

    /**
     * String representation of this ZooKeeper client. Suitable for things
     * like logging.
     * 
     * Do NOT count on the format of this string, it may change without
     * warning.
     * 
     * @since 3.3.0
     */
    @Override
    public String toString() {
        States state = getState();
        return ("State:" + state.toString()
                + (state.isConnected() ?
                        " Timeout:" + getSessionTimeout() + " " :
                        " ")
                + cnxn);
    }

    /*
     * Methods to aid in testing follow.
     * 
     * THESE METHODS ARE EXPECTED TO BE USED FOR TESTING ONLY!!!
     */

    /**
     * Wait up to wait milliseconds for the underlying threads to shutdown.
     * THIS METHOD IS EXPECTED TO BE USED FOR TESTING ONLY!!!
     * 
     * @since 3.3.0
     * 
     * @param wait max wait in milliseconds
     * @return true iff all threads are shutdown, otw false
     */
    protected boolean testableWaitForShutdown(int wait)
        throws InterruptedException
    {
        cnxn.sendThread.join(wait);
        if (cnxn.sendThread.isAlive()) return false;
        cnxn.eventThread.join(wait);
        if (cnxn.eventThread.isAlive()) return false;
        return true;
    }

    /**
     * Returns the address to which the socket is connected. Useful for testing
     * against an ensemble - test client may need to know which server
     * to shutdown if interested in verifying that the code handles
     * disconnection/reconnection correctly.
     * THIS METHOD IS EXPECTED TO BE USED FOR TESTING ONLY!!!
     *
     * @since 3.3.0
     * 
     * @return ip address of the remote side of the connection or null if
     *         not connected
     */
    protected SocketAddress testableRemoteSocketAddress() {
        return cnxn.sendThread.getClientCnxnSocket().getRemoteSocketAddress();
    }

    /** 
     * Returns the local address to which the socket is bound.
     * THIS METHOD IS EXPECTED TO BE USED FOR TESTING ONLY!!!
     *
     * @since 3.3.0
     * 
     * @return ip address of the remote side of the connection or null if
     *         not connected
     */
    protected SocketAddress testableLocalSocketAddress() {
        return cnxn.sendThread.getClientCnxnSocket().getLocalSocketAddress();
    }

    private static ClientCnxnSocket getClientCnxnSocket() throws IOException {
        String clientCnxnSocketName = System
                .getProperty(ZOOKEEPER_CLIENT_CNXN_SOCKET);
        if (clientCnxnSocketName == null) {
            clientCnxnSocketName = ClientCnxnSocketNIO.class.getName();
        }
        try {
            return (ClientCnxnSocket) Class.forName(clientCnxnSocketName)
                    .newInstance();
        } catch (Exception e) {
            IOException ioe = new IOException("Couldn't instantiate "
                    + clientCnxnSocketName);
            ioe.initCause(e);
            throw ioe;
        }
    }

    // This is only used by JAAS-based authentication.
    // currently no Callback types are supported (all attempts to
    // garner login information (user,realm,password) will return UnsupportedCallbackException).
    private static class LoginCallbackHandler implements CallbackHandler {
        public LoginCallbackHandler() {
            super();
        }

        public void handle(Callback[] callbacks)
            throws IOException, UnsupportedCallbackException {
            for (int i = 0; i < callbacks.length; i++) {
                Callback callback = callbacks[i];
                throw new UnsupportedCallbackException(callbacks[i], "Unrecognized callback: " + callback);
            }
        }
    }
}<|MERGE_RESOLUTION|>--- conflicted
+++ resolved
@@ -336,12 +336,7 @@
     }
 
     public enum States {
-<<<<<<< HEAD
-        CONNECTING, ASSOCIATING, CONNECTED, CONNECTEDREADONLY,
-        CLOSED, AUTH_FAILED;
-=======
-        CONNECTING, ASSOCIATING, CONNECTED, CLOSED, AUTH_FAILED, SASL_INITIAL, SASL;
->>>>>>> d179eb98
+        CONNECTING, ASSOCIATING, CONNECTED, CONNECTEDREADONLY, CLOSED, AUTH_FAILED, SASL_INITIAL, SASL;
 
         public boolean isAlive() {
             return this != CLOSED && this != AUTH_FAILED;
@@ -408,7 +403,7 @@
      * @throws IllegalArgumentException
      *             if an invalid chroot path is specified
      */
-    public ZooKeeper(String connectString, int sessionTimeout, Watcher watcher,
+    public ZooKeeper(String connectString, int sessionTimeout, Watcher watcher,boolean readOnly,
                      String service_principal)
         throws IOException
     {
@@ -485,13 +480,8 @@
             loginThread = new LoginThread("Client",new ClientCallbackHandler(null),Integer.getInteger("zookeeper.client.ticket.renewal",19*60*60*1000));
         }
         cnxn = new ClientCnxn(connectStringParser.getChrootPath(),
-<<<<<<< HEAD
                 hostProvider, sessionTimeout, this, watchManager,
-                getClientCnxnSocket(), canBeReadOnly);
-=======
-                              hostProvider, sessionTimeout, this, watchManager,
-                              getClientCnxnSocket(),loginThread);
->>>>>>> d179eb98
+                getClientCnxnSocket(), canBeReadOnly, loginThread);
         cnxn.start();
     }
 
@@ -699,14 +689,9 @@
         }
 
         cnxn = new ClientCnxn(connectStringParser.getChrootPath(),
-<<<<<<< HEAD
                 hostProvider, sessionTimeout, this, watchManager,
-                getClientCnxnSocket(), sessionId, sessionPasswd, canBeReadOnly);
+                getClientCnxnSocket(), sessionId, sessionPasswd, canBeReadOnly, loginThread);
         cnxn.seenRwServerBefore = true; // since user has provided sessionId
-=======
-                              hostProvider, sessionTimeout, this, watchManager,
-                              getClientCnxnSocket(), sessionId, sessionPasswd, loginThread);
->>>>>>> d179eb98
         cnxn.start();
     }
 
