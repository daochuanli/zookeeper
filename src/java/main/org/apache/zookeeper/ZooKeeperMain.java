/**
 * Licensed to the Apache Software Foundation (ASF) under one
 * or more contributor license agreements.  See the NOTICE file
 * distributed with this work for additional information
 * regarding copyright ownership.  The ASF licenses this file
 * to you under the Apache License, Version 2.0 (the
 * "License"); you may not use this file except in compliance
 * with the License.  You may obtain a copy of the License at
 *
 *     http://www.apache.org/licenses/LICENSE-2.0
 *
 * Unless required by applicable law or agreed to in writing, software
 * distributed under the License is distributed on an "AS IS" BASIS,
 * WITHOUT WARRANTIES OR CONDITIONS OF ANY KIND, either express or implied.
 * See the License for the specific language governing permissions and
 * limitations under the License.
 */

package org.apache.zookeeper;

import java.io.BufferedReader;
import java.io.IOException;
import java.io.InputStreamReader;
import java.lang.reflect.InvocationTargetException;
import java.lang.reflect.Method;
import java.util.ArrayList;
import java.util.Arrays;
import java.util.Date;
import java.util.HashMap;
import java.util.Iterator;
import java.util.LinkedList;
import java.util.List;
import java.util.Map;
import java.util.NoSuchElementException;

import org.slf4j.Logger;
import org.slf4j.LoggerFactory;
import org.apache.zookeeper.AsyncCallback.DataCallback;
import org.apache.zookeeper.ZooDefs.Ids;
import org.apache.zookeeper.data.ACL;
import org.apache.zookeeper.data.Id;
import org.apache.zookeeper.data.Stat;

import javax.security.auth.Subject;




/**
 * The command line client to ZooKeeper.
 *
 */
public class ZooKeeperMain {
    private static final Logger LOG = LoggerFactory.getLogger(ZooKeeperMain.class);
    protected static final Map<String,String> commandMap = new HashMap<String,String>( );

    protected MyCommandOptions cl = new MyCommandOptions();
    protected HashMap<Integer,String> history = new HashMap<Integer,String>( );
    protected int commandCount = 0;
    protected boolean printWatches = true;

    protected ZooKeeper zk;
    protected String host = "";
    protected Subject subject = null;

    public boolean getPrintWatches( ) {
        return printWatches;
    }

    static {
        commandMap.put("connect", "host:port");
        commandMap.put("close","");
        commandMap.put("create", "[-s] [-e] path data acl");
        commandMap.put("delete","path [version]");
        commandMap.put("rmr","path");
        commandMap.put("set","path data [version]");
        commandMap.put("get","path [watch]");
        commandMap.put("ls","path [watch]");
        commandMap.put("ls2","path [watch]");
        commandMap.put("getAcl","path");
        commandMap.put("setAcl","path acl");
        commandMap.put("stat","path [watch]");
        commandMap.put("sync","path");
        commandMap.put("setquota","-n|-b val path");
        commandMap.put("listquota","path");
        commandMap.put("delquota","[-n|-b] path");
        commandMap.put("history","");
        commandMap.put("redo","cmdno");
        commandMap.put("printwatches", "on|off");
        commandMap.put("quit","");
        commandMap.put("addauth", "scheme auth");
    }

    static void usage() {
        System.err.println("ZooKeeper -server host:port cmd args");
        for (String cmd : commandMap.keySet()) {
            System.err.println("\t"+cmd+ " " + commandMap.get(cmd));
        }
    }

    private class MyWatcher implements Watcher {
        public void process(WatchedEvent event) {
            if (getPrintWatches()) {
                ZooKeeperMain.printMessage("WATCHER::");
                ZooKeeperMain.printMessage(event.toString());
            }
        }
    }

    static private int getPermFromString(String permString) {
        int perm = 0;
        for (int i = 0; i < permString.length(); i++) {
            switch (permString.charAt(i)) {
            case 'r':
                perm |= ZooDefs.Perms.READ;
                break;
            case 'w':
                perm |= ZooDefs.Perms.WRITE;
                break;
            case 'c':
                perm |= ZooDefs.Perms.CREATE;
                break;
            case 'd':
                perm |= ZooDefs.Perms.DELETE;
                break;
            case 'a':
                perm |= ZooDefs.Perms.ADMIN;
                break;
            default:
                System.err
                .println("Unknown perm type: " + permString.charAt(i));
            }
        }
        return perm;
    }

    private static void printStat(Stat stat) {
        System.err.println("cZxid = 0x" + Long.toHexString(stat.getCzxid()));
        System.err.println("ctime = " + new Date(stat.getCtime()).toString());
        System.err.println("mZxid = 0x" + Long.toHexString(stat.getMzxid()));
        System.err.println("mtime = " + new Date(stat.getMtime()).toString());
        System.err.println("pZxid = 0x" + Long.toHexString(stat.getPzxid()));
        System.err.println("cversion = " + stat.getCversion());
        System.err.println("dataVersion = " + stat.getVersion());
        System.err.println("aclVersion = " + stat.getAversion());
        System.err.println("ephemeralOwner = 0x"
        		+ Long.toHexString(stat.getEphemeralOwner()));
        System.err.println("dataLength = " + stat.getDataLength());
        System.err.println("numChildren = " + stat.getNumChildren());
    }

    /**
     * A storage class for both command line options and shell commands.
     *
     */
    static class MyCommandOptions {

        private Map<String,String> options = new HashMap<String,String>();
        private List<String> cmdArgs = null;
        private String command = null;

        public MyCommandOptions() {
          options.put("server", "localhost:2181");
          options.put("timeout", "30000");
        }

        public String getOption(String opt) {
            return options.get(opt);
        }

        public String getCommand( ) {
            return command;
        }

        public String getCmdArgument( int index ) {
            return cmdArgs.get(index);
        }

        public int getNumArguments( ) {
            return cmdArgs.size();
        }

        public String[] getArgArray() {
            return cmdArgs.toArray(new String[0]);
        }

        /**
         * Parses a command line that may contain one or more flags
         * before an optional command string
         * @param args command line arguments
         * @return true if parsing succeeded, false otherwise.
         */
        public boolean parseOptions(String[] args) {
            List<String> argList = Arrays.asList(args);
            Iterator<String> it = argList.iterator();

            while (it.hasNext()) {
                String opt = it.next();
                try {
                    if (opt.equals("-server")) {
                        options.put("server", it.next());
                    } else if (opt.equals("-timeout")) {
                        options.put("timeout", it.next());
                    } else if (opt.equals("-r")) {
                        options.put("readonly", "true");
                    }
                } catch (NoSuchElementException e){
                    System.err.println("Error: no argument found for option "
                            + opt);
                    return false;
                }

                if (!opt.startsWith("-")) {
                    command = opt;
                    cmdArgs = new ArrayList<String>( );
                    cmdArgs.add( command );
                    while (it.hasNext()) {
                        cmdArgs.add(it.next());
                    }
                    return true;
                }
            }
            return true;
        }

        /**
         * Breaks a string into command + arguments.
         * @param cmdstring string of form "cmd arg1 arg2..etc"
         * @return true if parsing succeeded.
         */
        public boolean parseCommand( String cmdstring ) {
            String[] args = cmdstring.split(" ");
            if (args.length == 0){
                return false;
            }
            command = args[0];
            cmdArgs = Arrays.asList(args);
            return true;
        }
    }


    /**
     * Makes a list of possible completions, either for commands
     * or for zk nodes if the token to complete begins with /
     *
     */


    protected void addToHistory(int i,String cmd) {
        history.put(i, cmd);
    }

    public static List<String> getCommands() {
        return new LinkedList<String>(commandMap.keySet());
    }

    protected String getPrompt() {       
        return "[zk: " + host + "("+zk.getState()+")" + " " + commandCount + "] ";
    }

    public static void printMessage(String msg) {
        System.out.println("\n"+msg);
    }

    protected void connectToZK(String newHost) throws InterruptedException, IOException {
        if (zk != null && zk.getState().isAlive()) {
            zk.close();
        }
<<<<<<< HEAD
        host = newHost;
        boolean readOnly = cl.getOption("readonly") != null;
        zk = new ZooKeeper(host,
                 Integer.parseInt(cl.getOption("timeout")),
                 new MyWatcher(), readOnly);
=======

        String servicePrincipalName = null;
        if (System.getProperty("java.security.auth.login.config") != null) {
            // TODO: allow the service principal name to be configurable: for now, 
            // service principal name must be "zookeeper/" + zkHostname.

            // zkHostname is newHost minus the ":port" suffix.
            int indexOf = newHost.indexOf(":");
            String zkHostname = newHost.substring(0,indexOf);
            servicePrincipalName = "zookeeper/"+zkHostname;
        }
        zk = new ZooKeeper(newHost,
                           Integer.parseInt(cl.getOption("timeout")),
                           new MyWatcher(),
                           servicePrincipalName);
>>>>>>> d179eb98
    }
    
    public static void main(String args[])
        throws KeeperException, IOException, InterruptedException
    {
        ZooKeeperMain main = new ZooKeeperMain(args);
        main.run();
    }

    public ZooKeeperMain(String args[]) throws IOException, InterruptedException {
        cl.parseOptions(args);
        System.out.println("Connecting to " + cl.getOption("server"));
        connectToZK(cl.getOption("server"));
        //zk = new ZooKeeper(cl.getOption("server"),
//                Integer.parseInt(cl.getOption("timeout")), new MyWatcher());
    }

    public ZooKeeperMain(ZooKeeper zk) {
      this.zk = zk;
    }

    @SuppressWarnings("unchecked")
    void run() throws KeeperException, IOException, InterruptedException {
        if (cl.getCommand() == null) {
            System.out.println("Welcome to ZooKeeper!");

            boolean jlinemissing = false;
            // only use jline if it's in the classpath
            try {
                Class consoleC = Class.forName("jline.ConsoleReader");
                Class completorC =
                    Class.forName("org.apache.zookeeper.JLineZNodeCompletor");

                System.out.println("JLine support is enabled");

                Object console =
                    consoleC.getConstructor().newInstance();

                Object completor =
                    completorC.getConstructor(ZooKeeper.class).newInstance(zk);
                Method addCompletor = consoleC.getMethod("addCompletor",
                        Class.forName("jline.Completor"));
                addCompletor.invoke(console, completor);

                String line;
                Method readLine = consoleC.getMethod("readLine", String.class);
                while ((line = (String)readLine.invoke(console, getPrompt())) != null) {
                    executeLine(line);
                }
            } catch (ClassNotFoundException e) {
                LOG.debug("Unable to start jline", e);
                jlinemissing = true;
            } catch (NoSuchMethodException e) {
                LOG.debug("Unable to start jline", e);
                jlinemissing = true;
            } catch (InvocationTargetException e) {
                LOG.debug("Unable to start jline", e);
                jlinemissing = true;
            } catch (IllegalAccessException e) {
                LOG.debug("Unable to start jline", e);
                jlinemissing = true;
            } catch (InstantiationException e) {
                LOG.debug("Unable to start jline", e);
                jlinemissing = true;
            }

            if (jlinemissing) {
                System.out.println("JLine support is disabled");
                BufferedReader br =
                    new BufferedReader(new InputStreamReader(System.in));

                String line;
                while ((line = br.readLine()) != null) {
                    executeLine(line);
                }
            }
        }

        boolean watch = processCmd(cl);
        if (!watch) {
            System.exit(0);
        }
    }

    public void executeLine(String line)
    throws InterruptedException, IOException, KeeperException {
      if (!line.equals("")) {
        cl.parseCommand(line);
        addToHistory(commandCount,line);
        processCmd(cl);
        commandCount++;
      }
    }

    private static DataCallback dataCallback = new DataCallback() {

        public void processResult(int rc, String path, Object ctx, byte[] data,
                Stat stat) {
            System.out.println("rc = " + rc + " path = " + path + " data = "
                    + (data == null ? "null" : new String(data)) + " stat = ");
            printStat(stat);
        }

    };

    /**
     * trim the quota tree to recover unwanted tree elements
     * in the quota's tree
     * @param zk the zookeeper client
     * @param path the path to start from and go up and see if their
     * is any unwanted parent in the path.
     * @return true if sucessful
     * @throws KeeperException
     * @throws IOException
     * @throws InterruptedException
     */
    private static boolean trimProcQuotas(ZooKeeper zk, String path)
        throws KeeperException, IOException, InterruptedException
    {
        if (Quotas.quotaZookeeper.equals(path)) {
            return true;
        }
        List<String> children = zk.getChildren(path, false);
        if (children.size() == 0) {
            zk.delete(path, -1);
            String parent = path.substring(0, path.lastIndexOf('/'));
            return trimProcQuotas(zk, parent);
        } else {
            return true;
        }
    }

    /**
     * this method deletes quota for a node.
     * @param zk the zookeeper client
     * @param path the path to delete quota for
     * @param bytes true if number of bytes needs to
     * be unset
     * @param numNodes true if number of nodes needs
     * to be unset
     * @return true if quota deletion is successful
     * @throws KeeperException
     * @throws IOException
     * @throws InterruptedException
     */
    public static boolean delQuota(ZooKeeper zk, String path,
            boolean bytes, boolean numNodes)
        throws KeeperException, IOException, InterruptedException
    {
        String parentPath = Quotas.quotaZookeeper + path;
        String quotaPath = Quotas.quotaZookeeper + path + "/" + Quotas.limitNode;
        if (zk.exists(quotaPath, false) == null) {
            System.out.println("Quota does not exist for " + path);
            return true;
        }
        byte[] data = null;
        try {
            data = zk.getData(quotaPath, false, new Stat());
        } catch(KeeperException.NoNodeException ne) {
            System.err.println("quota does not exist for " + path);
            return true;
        }
        StatsTrack strack = new StatsTrack(new String(data));
        if (bytes && !numNodes) {
            strack.setBytes(-1L);
            zk.setData(quotaPath, strack.toString().getBytes(), -1);
        } else if (!bytes && numNodes) {
            strack.setCount(-1);
            zk.setData(quotaPath, strack.toString().getBytes(), -1);
        } else if (bytes && numNodes) {
            // delete till you can find a node with more than
            // one child
            List<String> children = zk.getChildren(parentPath, false);
            /// delete the direct children first
            for (String child: children) {
                zk.delete(parentPath + "/" + child, -1);
            }
            // cut the tree till their is more than one child
            trimProcQuotas(zk, parentPath);
        }
        return true;
    }

    private static void checkIfParentQuota(ZooKeeper zk, String path)
        throws InterruptedException, KeeperException
    {
        final String[] splits = path.split("/");
        String quotaPath = Quotas.quotaZookeeper;
        for (String str: splits) {
            if (str.length() == 0) {
                // this should only be for the beginning of the path
                // i.e. "/..." - split(path)[0] is empty string before first '/'
                continue;
            }
            quotaPath += "/" + str;
            List<String> children =  null;
            try {
                children = zk.getChildren(quotaPath, false);
            } catch(KeeperException.NoNodeException ne) {
                LOG.debug("child removed during quota check", ne);
                return;
            }
            if (children.size() == 0) {
                return;
            }
            for (String child: children) {
                if (Quotas.limitNode.equals(child)) {
                    throw new IllegalArgumentException(path + " has a parent "
                            + quotaPath + " which has a quota");
                }
            }
        }
    }

    /**
     * this method creates a quota node for the path
     * @param zk the ZooKeeper client
     * @param path the path for which quota needs to be created
     * @param bytes the limit of bytes on this path
     * @param numNodes the limit of number of nodes on this path
     * @return true if its successful and false if not.
     */
    public static boolean createQuota(ZooKeeper zk, String path,
            long bytes, int numNodes)
        throws KeeperException, IOException, InterruptedException
    {
        // check if the path exists. We cannot create
        // quota for a path that already exists in zookeeper
        // for now.
        Stat initStat = zk.exists(path, false);
        if (initStat == null) {
            throw new IllegalArgumentException(path + " does not exist.");
        }
        // now check if their is already existing
        // parent or child that has quota

        String quotaPath = Quotas.quotaZookeeper;
        // check for more than 2 children --
        // if zookeeper_stats and zookeeper_qutoas
        // are not the children then this path
        // is an ancestor of some path that
        // already has quota
        String realPath = Quotas.quotaZookeeper + path;
        try {
            List<String> children = zk.getChildren(realPath, false);
            for (String child: children) {
                if (!child.startsWith("zookeeper_")) {
                    throw new IllegalArgumentException(path + " has child " +
                            child + " which has a quota");
                }
            }
        } catch(KeeperException.NoNodeException ne) {
            // this is fine
        }

        //check for any parent that has been quota
        checkIfParentQuota(zk, path);

        // this is valid node for quota
        // start creating all the parents
        if (zk.exists(quotaPath, false) == null) {
            try {
                zk.create(Quotas.procZookeeper, null, Ids.OPEN_ACL_UNSAFE,
                        CreateMode.PERSISTENT);
                zk.create(Quotas.quotaZookeeper, null, Ids.OPEN_ACL_UNSAFE,
                        CreateMode.PERSISTENT);
            } catch(KeeperException.NodeExistsException ne) {
                // do nothing
            }
        }

        // now create the direct children
        // and the stat and quota nodes
        String[] splits = path.split("/");
        StringBuilder sb = new StringBuilder();
        sb.append(quotaPath);
        for (int i=1; i<splits.length; i++) {
            sb.append("/" + splits[i]);
            quotaPath = sb.toString();
            try {
                zk.create(quotaPath, null, Ids.OPEN_ACL_UNSAFE ,
                        CreateMode.PERSISTENT);
            } catch(KeeperException.NodeExistsException ne) {
                //do nothing
            }
        }
        String statPath = quotaPath + "/" + Quotas.statNode;
        quotaPath = quotaPath + "/" + Quotas.limitNode;
        StatsTrack strack = new StatsTrack(null);
        strack.setBytes(bytes);
        strack.setCount(numNodes);
        try {
            zk.create(quotaPath, strack.toString().getBytes(),
                    Ids.OPEN_ACL_UNSAFE, CreateMode.PERSISTENT);
            StatsTrack stats = new StatsTrack(null);
            stats.setBytes(0L);
            stats.setCount(0);
            zk.create(statPath, stats.toString().getBytes(),
                    Ids.OPEN_ACL_UNSAFE, CreateMode.PERSISTENT);
        } catch(KeeperException.NodeExistsException ne) {
            byte[] data = zk.getData(quotaPath, false , new Stat());
            StatsTrack strackC = new StatsTrack(new String(data));
            if (bytes != -1L) {
                strackC.setBytes(bytes);
            }
            if (numNodes != -1) {
                strackC.setCount(numNodes);
            }
            zk.setData(quotaPath, strackC.toString().getBytes(), -1);
        }
        return true;
    }

    protected boolean processCmd(MyCommandOptions co)
        throws KeeperException, IOException, InterruptedException
    {
        try {
            return processZKCmd(co);
        } catch (IllegalArgumentException e) {
            System.err.println("Command failed: " + e);
        } catch (KeeperException.NoNodeException e) {
            System.err.println("Node does not exist: " + e.getPath());
        } catch (KeeperException.NoChildrenForEphemeralsException e) {
            System.err.println("Ephemerals cannot have children: "
                    + e.getPath());
        } catch (KeeperException.NodeExistsException e) {
            System.err.println("Node already exists: " + e.getPath());
        } catch (KeeperException.NotEmptyException e) {
            System.err.println("Node not empty: " + e.getPath());
        } catch (KeeperException.NotReadOnlyException e) {
            System.err.println("Not a read-only call: " + e.getPath());
        }
        return false;
    }

    protected boolean processZKCmd(MyCommandOptions co)
        throws KeeperException, IOException, InterruptedException
    {
        Stat stat = new Stat();
        String[] args = co.getArgArray();
        String cmd = co.getCommand();
        if (args.length < 1) {
            usage();
            return false;
        }

        if (!commandMap.containsKey(cmd)) {
            usage();
            return false;
        }
        
        boolean watch = args.length > 2;
        String path = null;
        List<ACL> acl = Ids.OPEN_ACL_UNSAFE;
        LOG.debug("Processing " + cmd);
        
        if (cmd.equals("quit")) {
            System.out.println("Quitting...");
            zk.close();
            System.exit(0);
        } else if (cmd.equals("redo") && args.length >= 2) {
            Integer i = Integer.decode(args[1]);
            if (commandCount <= i){ // don't allow redoing this redo
                System.out.println("Command index out of range");
                return false;
            }
            cl.parseCommand(history.get(i));
            if (cl.getCommand().equals( "redo" )){
                System.out.println("No redoing redos");
                return false;
            }
            history.put(commandCount, history.get(i));
            processCmd( cl);
        } else if (cmd.equals("history")) {
            for (int i=commandCount - 10;i<=commandCount;++i) {
                if (i < 0) continue;
                System.out.println(i + " - " + history.get(i));
            }
        } else if (cmd.equals("printwatches")) {
            if (args.length == 1) {
                System.out.println("printwatches is " + (printWatches ? "on" : "off"));
            } else {
                printWatches = args[1].equals("on");
            }
        } else if (cmd.equals("connect")) {
            if (args.length >=2) {
                connectToZK(args[1]);
            } else {
                connectToZK(host);
            }
        } 
        
        // Below commands all need a live connection
        if (zk == null || !zk.getState().isAlive()) {
            System.out.println("Not connected");
            return false;
        }
        
        if (cmd.equals("create") && args.length >= 3) {
            int first = 0;
            CreateMode flags = CreateMode.PERSISTENT;
            if ((args[1].equals("-e") && args[2].equals("-s"))
                    || (args[1]).equals("-s") && (args[2].equals("-e"))) {
                first+=2;
                flags = CreateMode.EPHEMERAL_SEQUENTIAL;
            } else if (args[1].equals("-e")) {
                first++;
                flags = CreateMode.EPHEMERAL;
            } else if (args[1].equals("-s")) {
                first++;
                flags = CreateMode.PERSISTENT_SEQUENTIAL;
            }
            if (args.length == first + 4) {
                acl = parseACLs(args[first+3]);
            }
            path = args[first + 1];
            String newPath = zk.create(path, args[first+2].getBytes(), acl,
                    flags);
            System.err.println("Created " + newPath);
        } else if (cmd.equals("delete") && args.length >= 2) {
            path = args[1];
            zk.delete(path, watch ? Integer.parseInt(args[2]) : -1);
        } else if (cmd.equals("rmr") && args.length >= 2) {
            path = args[1];
            zk.deleteRecursive(path);
        } else if (cmd.equals("set") && args.length >= 3) {
            path = args[1];
            stat = zk.setData(path, args[2].getBytes(),
                    args.length > 3 ? Integer.parseInt(args[3]) : -1);
            printStat(stat);
        } else if (cmd.equals("aget") && args.length >= 2) {
            path = args[1];
            zk.getData(path, watch, dataCallback, path);
        } else if (cmd.equals("get") && args.length >= 2) {
            path = args[1];
            byte data[] = zk.getData(path, watch, stat);
            data = (data == null)? "null".getBytes() : data;
            System.out.println(new String(data));
            printStat(stat);
        } else if (cmd.equals("ls") && args.length >= 2) {
            path = args[1];
            List<String> children = zk.getChildren(path, watch);
            System.out.println(children);
        } else if (cmd.equals("ls2") && args.length >= 2) {
            path = args[1];
            List<String> children = zk.getChildren(path, watch, stat);
            System.out.println(children);
            printStat(stat);
        } else if (cmd.equals("getAcl") && args.length >= 2) {
            path = args[1];
            acl = zk.getACL(path, stat);
            for (ACL a : acl) {
                System.out.println(a.getId() + ": "
                        + getPermString(a.getPerms()));
            }
        } else if (cmd.equals("setAcl") && args.length >= 3) {
            path = args[1];
            stat = zk.setACL(path, parseACLs(args[2]),
                    args.length > 4 ? Integer.parseInt(args[3]) : -1);
            printStat(stat);
        } else if (cmd.equals("stat") && args.length >= 2) {
            path = args[1];
            stat = zk.exists(path, watch);
            if (stat == null) {
              throw new KeeperException.NoNodeException(path);	
            }
            printStat(stat);
        } else if (cmd.equals("listquota") && args.length >= 2) {
            path = args[1];
            String absolutePath = Quotas.quotaZookeeper + path + "/" + Quotas.limitNode;
            byte[] data =  null;
            try {
                System.err.println("absolute path is " + absolutePath);
                data = zk.getData(absolutePath, false, stat);
                StatsTrack st = new StatsTrack(new String(data));
                System.out.println("Output quota for " + path + " "
                        + st.toString());

                data = zk.getData(Quotas.quotaZookeeper + path + "/" +
                        Quotas.statNode, false, stat);
                System.out.println("Output stat for " + path + " " +
                        new StatsTrack(new String(data)).toString());
            } catch(KeeperException.NoNodeException ne) {
                System.err.println("quota for " + path + " does not exist.");
            }
        } else if (cmd.equals("setquota") && args.length >= 4) {
            String option = args[1];
            String val = args[2];
            path = args[3];
            System.err.println("Comment: the parts are " +
                               "option " + option +
                               " val " + val +
                               " path " + path);
            if ("-b".equals(option)) {
                // we are setting the bytes quota
                createQuota(zk, path, Long.parseLong(val), -1);
            } else if ("-n".equals(option)) {
                // we are setting the num quota
                createQuota(zk, path, -1L, Integer.parseInt(val));
            } else {
                usage();
            }

        } else if (cmd.equals("delquota") && args.length >= 2) {
            //if neither option -n or -b is specified, we delete
            // the quota node for thsi node.
            if (args.length == 3) {
                //this time we have an option
                String option = args[1];
                path = args[2];
                if ("-b".equals(option)) {
                    delQuota(zk, path, true, false);
                } else if ("-n".equals(option)) {
                    delQuota(zk, path, false, true);
                }
            } else if (args.length == 2) {
                path = args[1];
                // we dont have an option specified.
                // just delete whole quota node
                delQuota(zk, path, true, true);
            } else if (cmd.equals("help")) {
                usage();
            }
        } else if (cmd.equals("close")) {
                zk.close();            
        } else if (cmd.equals("sync") && args.length >= 2) {
            path = args[1];
            zk.sync(path, new AsyncCallback.VoidCallback() { public void processResult(int rc, String path, Object ctx) { System.out.println("Sync returned " + rc); } }, null );
        } else if (cmd.equals("addauth") && args.length >=2 ) {
            byte[] b = null;
            if (args.length >= 3)
                b = args[2].getBytes();
            zk.addAuthInfo(args[1], b);
        }
        else {
            usage();
        }
        return watch;
    }

    private static String getPermString(int perms) {
        StringBuilder p = new StringBuilder();
        if ((perms & ZooDefs.Perms.CREATE) != 0) {
            p.append('c');
        }
        if ((perms & ZooDefs.Perms.DELETE) != 0) {
            p.append('d');
        }
        if ((perms & ZooDefs.Perms.READ) != 0) {
            p.append('r');
        }
        if ((perms & ZooDefs.Perms.WRITE) != 0) {
            p.append('w');
        }
        if ((perms & ZooDefs.Perms.ADMIN) != 0) {
            p.append('a');
        }
        return p.toString();
    }

    private static List<ACL> parseACLs(String aclString) {
        List<ACL> acl;
        String acls[] = aclString.split(",");
        acl = new ArrayList<ACL>();
        for (String a : acls) {
            int firstColon = a.indexOf(':');
            int lastColon = a.lastIndexOf(':');
            if (firstColon == -1 || lastColon == -1 || firstColon == lastColon) {
                System.err
                .println(a + " does not have the form scheme:id:perm");
                continue;
            }
            ACL newAcl = new ACL();
            newAcl.setId(new Id(a.substring(0, firstColon), a.substring(
                    firstColon + 1, lastColon)));
            newAcl.setPerms(getPermFromString(a.substring(lastColon + 1)));
            acl.add(newAcl);
        }
        return acl;
    }

}
<|MERGE_RESOLUTION|>--- conflicted
+++ resolved
@@ -267,13 +267,8 @@
         if (zk != null && zk.getState().isAlive()) {
             zk.close();
         }
-<<<<<<< HEAD
         host = newHost;
         boolean readOnly = cl.getOption("readonly") != null;
-        zk = new ZooKeeper(host,
-                 Integer.parseInt(cl.getOption("timeout")),
-                 new MyWatcher(), readOnly);
-=======
 
         String servicePrincipalName = null;
         if (System.getProperty("java.security.auth.login.config") != null) {
@@ -285,11 +280,11 @@
             String zkHostname = newHost.substring(0,indexOf);
             servicePrincipalName = "zookeeper/"+zkHostname;
         }
+
         zk = new ZooKeeper(newHost,
                            Integer.parseInt(cl.getOption("timeout")),
-                           new MyWatcher(),
+                           new MyWatcher(),readOnly,
                            servicePrincipalName);
->>>>>>> d179eb98
     }
     
     public static void main(String args[])
